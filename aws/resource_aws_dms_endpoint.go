--- conflicted
+++ resolved
@@ -72,11 +72,8 @@
 					"redshift",
 					"sybase",
 					"sqlserver",
-<<<<<<< HEAD
+					"mongodb",
 					"s3",
-=======
-					"mongodb",
->>>>>>> e511e1b0
 				}, false),
 			},
 			"extra_connection_attributes": {
@@ -124,15 +121,6 @@
 				Type:     schema.TypeString,
 				Optional: true,
 			},
-<<<<<<< HEAD
-			"bucket_name": {
-				Type:     schema.TypeString,
-				Optional: true,
-			},
-			"bucket_folder": {
-				Type:     schema.TypeString,
-				Optional: true,
-=======
 			// With default values as per https://docs.aws.amazon.com/dms/latest/userguide/CHAP_Source.MongoDB.html
 			"mongodb_settings": {
 				Type:     schema.TypeList,
@@ -178,7 +166,14 @@
 						},
 					},
 				},
->>>>>>> e511e1b0
+			},
+			"bucket_name": {
+				Type:     schema.TypeString,
+				Optional: true,
+			},
+			"bucket_folder": {
+				Type:     schema.TypeString,
+				Optional: true,
 			},
 		},
 	}
@@ -200,7 +195,21 @@
 		request.DynamoDbSettings = &dms.DynamoDbSettings{
 			ServiceAccessRoleArn: aws.String(d.Get("service_access_role").(string)),
 		}
-<<<<<<< HEAD
+	case "mongodb":
+		request.MongoDbSettings = &dms.MongoDbSettings{
+			Username:     aws.String(d.Get("username").(string)),
+			Password:     aws.String(d.Get("password").(string)),
+			ServerName:   aws.String(d.Get("server_name").(string)),
+			Port:         aws.Int64(int64(d.Get("port").(int))),
+			DatabaseName: aws.String(d.Get("database_name").(string)),
+
+			AuthType:          aws.String(d.Get("mongodb_settings.0.auth_type").(string)),
+			AuthMechanism:     aws.String(d.Get("mongodb_settings.0.auth_mechanism").(string)),
+			NestingLevel:      aws.String(d.Get("mongodb_settings.0.nesting_level").(string)),
+			ExtractDocId:      aws.String(d.Get("mongodb_settings.0.extract_doc_id").(string)),
+			DocsToInvestigate: aws.String(d.Get("mongodb_settings.0.docs_to_investigate").(string)),
+			AuthSource:        aws.String(d.Get("mongodb_settings.0.auth_source").(string)),
+		}
 	case "s3":
 		request.S3Settings = &dms.S3Settings{
 			BucketName:           aws.String(d.Get("bucket_name").(string)),
@@ -230,23 +239,6 @@
 			}
 		}
 
-=======
-	case "mongodb":
-		request.MongoDbSettings = &dms.MongoDbSettings{
-			Username:     aws.String(d.Get("username").(string)),
-			Password:     aws.String(d.Get("password").(string)),
-			ServerName:   aws.String(d.Get("server_name").(string)),
-			Port:         aws.Int64(int64(d.Get("port").(int))),
-			DatabaseName: aws.String(d.Get("database_name").(string)),
-
-			AuthType:          aws.String(d.Get("mongodb_settings.0.auth_type").(string)),
-			AuthMechanism:     aws.String(d.Get("mongodb_settings.0.auth_mechanism").(string)),
-			NestingLevel:      aws.String(d.Get("mongodb_settings.0.nesting_level").(string)),
-			ExtractDocId:      aws.String(d.Get("mongodb_settings.0.extract_doc_id").(string)),
-			DocsToInvestigate: aws.String(d.Get("mongodb_settings.0.docs_to_investigate").(string)),
-			AuthSource:        aws.String(d.Get("mongodb_settings.0.auth_source").(string)),
-		}
->>>>>>> e511e1b0
 	default:
 		request.Password = aws.String(d.Get("password").(string))
 		request.Port = aws.Int64(int64(d.Get("port").(int)))
@@ -347,10 +339,6 @@
 		hasChanges = true
 	}
 
-<<<<<<< HEAD
-	if d.HasChange("database_name") {
-		request.DatabaseName = aws.String(d.Get("database_name").(string))
-=======
 	if d.HasChange("service_access_role") {
 		request.DynamoDbSettings = &dms.DynamoDbSettings{
 			ServiceAccessRoleArn: aws.String(d.Get("service_access_role").(string)),
@@ -360,7 +348,6 @@
 
 	if d.HasChange("endpoint_type") {
 		request.EndpointType = aws.String(d.Get("endpoint_type").(string))
->>>>>>> e511e1b0
 		hasChanges = true
 	}
 
@@ -422,9 +409,6 @@
 		}
 	}
 
-<<<<<<< HEAD
-DONE:
-=======
 	switch d.Get("engine_name").(string) {
 	case "mongodb":
 		if d.HasChange("username") ||
@@ -482,7 +466,7 @@
 		}
 	}
 
->>>>>>> e511e1b0
+DONE:
 	if hasChanges {
 		log.Println("[DEBUG] DMS update endpoint:", request)
 
@@ -527,7 +511,22 @@
 		} else {
 			d.Set("service_access_role", "")
 		}
-<<<<<<< HEAD
+	case "mongodb":
+		if endpoint.MongoDbSettings != nil {
+			d.Set("username", endpoint.MongoDbSettings.Username)
+			d.Set("server_name", endpoint.MongoDbSettings.ServerName)
+			d.Set("port", endpoint.MongoDbSettings.Port)
+			d.Set("database_name", endpoint.MongoDbSettings.DatabaseName)
+
+			if err := d.Set("mongodb_settings", flattenDmsMongoDbSettings(endpoint.MongoDbSettings)); err != nil {
+				return fmt.Errorf("Error setting mongodb_settings for DMS: %s", err)
+			}
+		} else {
+			d.Set("username", endpoint.Username)
+			d.Set("server_name", endpoint.ServerName)
+			d.Set("port", endpoint.Port)
+			d.Set("database_name", endpoint.DatabaseName)
+		}
 	case "s3":
 		if endpoint.S3Settings != nil {
 			d.Set("service_access_role", endpoint.S3Settings.ServiceAccessRoleArn)
@@ -541,23 +540,6 @@
 			d.Set("bucket_folder", "")
 			d.Set("bucket_name", "")
 			d.Set("extra_connection_attributes", "")
-=======
-	case "mongodb":
-		if endpoint.MongoDbSettings != nil {
-			d.Set("username", endpoint.MongoDbSettings.Username)
-			d.Set("server_name", endpoint.MongoDbSettings.ServerName)
-			d.Set("port", endpoint.MongoDbSettings.Port)
-			d.Set("database_name", endpoint.MongoDbSettings.DatabaseName)
-
-			if err := d.Set("mongodb_settings", flattenDmsMongoDbSettings(endpoint.MongoDbSettings)); err != nil {
-				return fmt.Errorf("Error setting mongodb_settings for DMS: %s", err)
-			}
-		} else {
-			d.Set("username", endpoint.Username)
-			d.Set("server_name", endpoint.ServerName)
-			d.Set("port", endpoint.Port)
-			d.Set("database_name", endpoint.DatabaseName)
->>>>>>> e511e1b0
 		}
 	default:
 		d.Set("database_name", endpoint.DatabaseName)
