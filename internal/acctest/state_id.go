--- conflicted
+++ resolved
@@ -23,25 +23,16 @@
 	}
 }
 
-<<<<<<< HEAD
-// CrossRegionImportStateIdFunc is a resource.ImportStateIdFunc that appends the region
-func CrossRegionImportStateIdFunc(resourceName string) resource.ImportStateIdFunc {
-=======
 // CrossRegionAttrImportStateIdFunc is a resource.ImportStateIdFunc that returns the value
 // of the specified attribute and appends the region
 func CrossRegionAttrImportStateIdFunc(resourceName, attrName string) resource.ImportStateIdFunc {
->>>>>>> 12426050
 	return func(s *terraform.State) (string, error) {
 		rs, ok := s.RootModule().Resources[resourceName]
 		if !ok {
 			return "", fmt.Errorf("Not found: %s", resourceName)
 		}
 
-<<<<<<< HEAD
-		id := rs.Primary.ID
-=======
 		id := rs.Primary.Attributes[attrName]
->>>>>>> 12426050
 		region, ok := rs.Primary.Attributes[names.AttrRegion]
 		if !ok {
 			return "", fmt.Errorf("Attribute \"region\" not found in %s", resourceName)
