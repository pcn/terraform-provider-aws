// Copyright (c) HashiCorp, Inc.
// SPDX-License-Identifier: MPL-2.0

package auditmanager_test

import (
	"context"
<<<<<<< HEAD
	"fmt"
	"testing"

=======
	"errors"
	"fmt"
	"os"
	"testing"

	"github.com/aws/aws-sdk-go-v2/service/auditmanager"
	"github.com/aws/aws-sdk-go-v2/service/auditmanager/types"
	"github.com/hashicorp/terraform-plugin-testing/compare"
>>>>>>> db06fad7
	"github.com/hashicorp/terraform-plugin-testing/helper/resource"
	"github.com/hashicorp/terraform-plugin-testing/knownvalue"
	"github.com/hashicorp/terraform-plugin-testing/statecheck"
	"github.com/hashicorp/terraform-plugin-testing/terraform"
	"github.com/hashicorp/terraform-plugin-testing/tfjsonpath"
	"github.com/hashicorp/terraform-provider-aws/internal/acctest"
	"github.com/hashicorp/terraform-provider-aws/internal/conns"
	tfauditmanager "github.com/hashicorp/terraform-provider-aws/internal/service/auditmanager"
	"github.com/hashicorp/terraform-provider-aws/names"
)

func TestAccAuditManagerAccountRegistration_serial(t *testing.T) {
	t.Parallel()

	testCases := map[string]func(t *testing.T){
		acctest.CtBasic:           testAccAccountRegistration_basic,
		acctest.CtDisappears:      testAccAccountRegistration_disappears,
		"kms key":                 testAccAccountRegistration_optionalKMSKey,
		"Identity_Basic":          testAccAccountRegistration_Identity_Basic,
		"Identity_RegionOverride": testAccAccountRegistration_Identity_RegionOverride,
	}

	acctest.RunSerialTests1Level(t, testCases, 0)
}

func testAccAccountRegistration_basic(t *testing.T) {
	ctx := acctest.Context(t)
	resourceName := "aws_auditmanager_account_registration.test"

	resource.Test(t, resource.TestCase{
		PreCheck: func() {
			acctest.PreCheck(ctx, t)
			acctest.PreCheckPartitionHasService(t, names.AuditManagerEndpointID)
		},
		ErrorCheck:               acctest.ErrorCheck(t, names.AuditManagerServiceID),
		ProtoV5ProviderFactories: acctest.ProtoV5ProviderFactories,
		CheckDestroy:             acctest.CheckDestroyNoop,
		Steps: []resource.TestStep{
			{
				Config: testAccAccountRegistrationConfig_basic(),
				Check: resource.ComposeTestCheckFunc(
					testAccCheckAccoountRegistrationExists(ctx, resourceName),
				),
			},
			{
				ResourceName:      resourceName,
				ImportState:       true,
				ImportStateVerify: true,
			},
		},
	})
}

func testAccAccountRegistration_Identity_Basic(t *testing.T) {
	ctx := acctest.Context(t)
	resourceName := "aws_auditmanager_account_registration.test"

	resource.Test(t, resource.TestCase{
		PreCheck: func() {
			acctest.PreCheck(ctx, t)
			acctest.PreCheckPartitionHasService(t, names.AuditManagerEndpointID)
		},
		ErrorCheck:               acctest.ErrorCheck(t, names.AuditManagerServiceID),
		ProtoV5ProviderFactories: acctest.ProtoV5ProviderFactories,
		CheckDestroy:             testAccCheckAccountRegistrationDestroy(ctx),
		Steps: []resource.TestStep{
			{
				Config: testAccAccountRegistrationConfig_basic(),
				Check: resource.ComposeTestCheckFunc(
					testAccCheckAccountRegisterationIsActive(ctx, resourceName),
				),
				ConfigStateChecks: []statecheck.StateCheck{
					statecheck.CompareValuePairs(resourceName, tfjsonpath.New(names.AttrID), resourceName, tfjsonpath.New(names.AttrRegion), compare.ValuesSame()),
					statecheck.ExpectKnownValue(resourceName, tfjsonpath.New(names.AttrRegion), knownvalue.StringExact(acctest.Region())),
				},
			},
			{
				ResourceName:      resourceName,
				ImportState:       true,
				ImportStateVerify: true,
			},
		},
	})
}

func testAccAccountRegistration_Identity_RegionOverride(t *testing.T) {
	ctx := acctest.Context(t)
	resourceName := "aws_auditmanager_account_registration.test"

	resource.Test(t, resource.TestCase{
		PreCheck: func() {
			acctest.PreCheck(ctx, t)
			acctest.PreCheckPartitionHasService(t, names.AuditManagerEndpointID)
		},
		ErrorCheck:               acctest.ErrorCheck(t, names.AuditManagerServiceID),
		ProtoV5ProviderFactories: acctest.ProtoV5ProviderFactories,
		CheckDestroy:             testAccCheckAccountRegistrationDestroy(ctx),
		Steps: []resource.TestStep{
			{
				Config: testAccAccountRegistrationConfig_regionOverride(),
				ConfigStateChecks: []statecheck.StateCheck{
					statecheck.CompareValuePairs(resourceName, tfjsonpath.New(names.AttrID), resourceName, tfjsonpath.New(names.AttrRegion), compare.ValuesSame()),
					statecheck.ExpectKnownValue(resourceName, tfjsonpath.New(names.AttrRegion), knownvalue.StringExact(acctest.AlternateRegion())),
				},
			},
			{
				ResourceName:      resourceName,
				ImportStateIdFunc: acctest.CrossRegionImportStateIdFunc(resourceName),
				ImportState:       true,
				ImportStateVerify: true,
			},
			{
				ResourceName:      resourceName,
				ImportState:       true,
				ImportStateVerify: true,
			},
		},
	})
}

func testAccAccountRegistration_disappears(t *testing.T) {
	acctest.SkipIfEnvVarNotSet(t, "AUDITMANAGER_DEREGISTER_ACCOUNT_ON_DESTROY")
	ctx := acctest.Context(t)
	resourceName := "aws_auditmanager_account_registration.test"

	resource.Test(t, resource.TestCase{
		PreCheck: func() {
			acctest.PreCheck(ctx, t)
			acctest.PreCheckPartitionHasService(t, names.AuditManagerEndpointID)
		},
		ErrorCheck:               acctest.ErrorCheck(t, names.AuditManagerServiceID),
		ProtoV5ProviderFactories: acctest.ProtoV5ProviderFactories,
		CheckDestroy:             acctest.CheckDestroyNoop,
		Steps: []resource.TestStep{
			{
				// deregister_on_destroy must be enabled for the disappears helper to disable
				// audit manager on destroy and trigger the non-empty plan after state refresh
				Config: testAccAccountRegistrationConfig_deregisterOnDestroy(),
				Check: resource.ComposeTestCheckFunc(
					testAccCheckAccoountRegistrationExists(ctx, resourceName),
					acctest.CheckFrameworkResourceDisappears(ctx, acctest.Provider, tfauditmanager.ResourceAccountRegistration, resourceName),
				),
			},
			{
				RefreshState:       true,
				ExpectNonEmptyPlan: true,
			},
		},
	})
}

func testAccAccountRegistration_optionalKMSKey(t *testing.T) {
	ctx := acctest.Context(t)
	resourceName := "aws_auditmanager_account_registration.test"

	resource.Test(t, resource.TestCase{
		PreCheck: func() {
			acctest.PreCheck(ctx, t)
			acctest.PreCheckPartitionHasService(t, names.AuditManagerEndpointID)
		},
		ErrorCheck:               acctest.ErrorCheck(t, names.AuditManagerServiceID),
		ProtoV5ProviderFactories: acctest.ProtoV5ProviderFactories,
		CheckDestroy:             acctest.CheckDestroyNoop,
		Steps: []resource.TestStep{
			{
				Config: testAccAccountRegistrationConfig_kmsKey(),
				Check: resource.ComposeTestCheckFunc(
					testAccCheckAccoountRegistrationExists(ctx, resourceName),
					resource.TestCheckResourceAttrSet(resourceName, names.AttrKMSKey),
				),
			},
			{
				Config: testAccAccountRegistrationConfig_basic(),
				Check: resource.ComposeTestCheckFunc(
					testAccCheckAccoountRegistrationExists(ctx, resourceName),
					resource.TestCheckNoResourceAttr(resourceName, names.AttrKMSKey),
				),
			},
			{
				Config: testAccAccountRegistrationConfig_kmsKey(),
				Check: resource.ComposeTestCheckFunc(
					testAccCheckAccoountRegistrationExists(ctx, resourceName),
					resource.TestCheckResourceAttrSet(resourceName, names.AttrKMSKey),
				),
			},
		},
	})
}

func testAccCheckAccoountRegistrationExists(ctx context.Context, n string) resource.TestCheckFunc {
	return func(s *terraform.State) error {
		_, ok := s.RootModule().Resources[n]
		if !ok {
			return fmt.Errorf("Not found: %s", n)
		}

		conn := acctest.Provider.Meta().(*conns.AWSClient).AuditManagerClient(ctx)

		_, err := tfauditmanager.FindAccountRegistration(ctx, conn)

		return err
	}
}

func testAccAccountRegistrationConfig_basic() string {
	return `
resource "aws_auditmanager_account_registration" "test" {}
`
}

func testAccAccountRegistrationConfig_regionOverride() string {
	return fmt.Sprintf(`
resource "aws_auditmanager_account_registration" "test" {
  region = %[1]q
}
`, acctest.AlternateRegion())
}

func testAccAccountRegistrationConfig_deregisterOnDestroy() string {
	return `
resource "aws_auditmanager_account_registration" "test" {
  deregister_on_destroy = true
}
`
}

func testAccAccountRegistrationConfig_kmsKey() string {
	return `
resource "aws_kms_key" "test" {
  enable_key_rotation = true
}

resource "aws_auditmanager_account_registration" "test" {
  kms_key = aws_kms_key.test.arn
}
`
}<|MERGE_RESOLUTION|>--- conflicted
+++ resolved
@@ -5,20 +5,10 @@
 
 import (
 	"context"
-<<<<<<< HEAD
 	"fmt"
 	"testing"
 
-=======
-	"errors"
-	"fmt"
-	"os"
-	"testing"
-
-	"github.com/aws/aws-sdk-go-v2/service/auditmanager"
-	"github.com/aws/aws-sdk-go-v2/service/auditmanager/types"
 	"github.com/hashicorp/terraform-plugin-testing/compare"
->>>>>>> db06fad7
 	"github.com/hashicorp/terraform-plugin-testing/helper/resource"
 	"github.com/hashicorp/terraform-plugin-testing/knownvalue"
 	"github.com/hashicorp/terraform-plugin-testing/statecheck"
@@ -83,12 +73,12 @@
 		},
 		ErrorCheck:               acctest.ErrorCheck(t, names.AuditManagerServiceID),
 		ProtoV5ProviderFactories: acctest.ProtoV5ProviderFactories,
-		CheckDestroy:             testAccCheckAccountRegistrationDestroy(ctx),
+		CheckDestroy:             acctest.CheckDestroyNoop,
 		Steps: []resource.TestStep{
 			{
 				Config: testAccAccountRegistrationConfig_basic(),
 				Check: resource.ComposeTestCheckFunc(
-					testAccCheckAccountRegisterationIsActive(ctx, resourceName),
+					testAccCheckAccoountRegistrationExists(ctx, resourceName),
 				),
 				ConfigStateChecks: []statecheck.StateCheck{
 					statecheck.CompareValuePairs(resourceName, tfjsonpath.New(names.AttrID), resourceName, tfjsonpath.New(names.AttrRegion), compare.ValuesSame()),
@@ -115,7 +105,7 @@
 		},
 		ErrorCheck:               acctest.ErrorCheck(t, names.AuditManagerServiceID),
 		ProtoV5ProviderFactories: acctest.ProtoV5ProviderFactories,
-		CheckDestroy:             testAccCheckAccountRegistrationDestroy(ctx),
+		CheckDestroy:             acctest.CheckDestroyNoop,
 		Steps: []resource.TestStep{
 			{
 				Config: testAccAccountRegistrationConfig_regionOverride(),
