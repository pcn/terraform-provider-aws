package opensearchserverless

import (
	"context"
	"errors"

	"github.com/aws/aws-sdk-go-v2/aws"
	"github.com/aws/aws-sdk-go-v2/service/opensearchserverless"
	"github.com/aws/aws-sdk-go-v2/service/opensearchserverless/types"
	"github.com/hashicorp/terraform-plugin-sdk/v2/helper/retry"
	"github.com/hashicorp/terraform-provider-aws/internal/tfresource"
)

<<<<<<< HEAD
func FindCollectionByID(ctx context.Context, conn *opensearchserverless.Client, id string) (*types.CollectionDetail, error) {
	in := &opensearchserverless.BatchGetCollectionInput{
		Ids: []string{id},
	}
	out, err := conn.BatchGetCollection(ctx, in)
=======
func FindAccessPolicyByNameAndType(ctx context.Context, conn *opensearchserverless.Client, id, policyType string) (*types.AccessPolicyDetail, error) {
	in := &opensearchserverless.GetAccessPolicyInput{
		Name: aws.String(id),
		Type: types.AccessPolicyType(policyType),
	}
	out, err := conn.GetAccessPolicy(ctx, in)
>>>>>>> 70260ef7
	if err != nil {
		var nfe *types.ResourceNotFoundException
		if errors.As(err, &nfe) {
			return nil, &retry.NotFoundError{
				LastError:   err,
				LastRequest: in,
			}
		}

		return nil, err
	}

<<<<<<< HEAD
	if out == nil || out.CollectionDetails == nil || len(out.CollectionDetails) == 0 {
		return nil, tfresource.NewEmptyResultError(in)
	}

	return &out.CollectionDetails[0], nil
=======
	if out == nil || out.AccessPolicyDetail == nil {
		return nil, tfresource.NewEmptyResultError(in)
	}

	return out.AccessPolicyDetail, nil
>>>>>>> 70260ef7
}

func FindSecurityPolicyByNameAndType(ctx context.Context, conn *opensearchserverless.Client, name, policyType string) (*types.SecurityPolicyDetail, error) {
	in := &opensearchserverless.GetSecurityPolicyInput{
		Name: aws.String(name),
		Type: types.SecurityPolicyType(policyType),
	}
	out, err := conn.GetSecurityPolicy(ctx, in)
	if err != nil {
		var nfe *types.ResourceNotFoundException
		if errors.As(err, &nfe) {
			return nil, &retry.NotFoundError{
				LastError:   err,
				LastRequest: in,
			}
		}

		return nil, err
	}

	if out == nil || out.SecurityPolicyDetail == nil {
		return nil, tfresource.NewEmptyResultError(in)
	}

	return out.SecurityPolicyDetail, nil
}<|MERGE_RESOLUTION|>--- conflicted
+++ resolved
@@ -11,20 +11,12 @@
 	"github.com/hashicorp/terraform-provider-aws/internal/tfresource"
 )
 
-<<<<<<< HEAD
-func FindCollectionByID(ctx context.Context, conn *opensearchserverless.Client, id string) (*types.CollectionDetail, error) {
-	in := &opensearchserverless.BatchGetCollectionInput{
-		Ids: []string{id},
-	}
-	out, err := conn.BatchGetCollection(ctx, in)
-=======
 func FindAccessPolicyByNameAndType(ctx context.Context, conn *opensearchserverless.Client, id, policyType string) (*types.AccessPolicyDetail, error) {
 	in := &opensearchserverless.GetAccessPolicyInput{
 		Name: aws.String(id),
 		Type: types.AccessPolicyType(policyType),
 	}
 	out, err := conn.GetAccessPolicy(ctx, in)
->>>>>>> 70260ef7
 	if err != nil {
 		var nfe *types.ResourceNotFoundException
 		if errors.As(err, &nfe) {
@@ -37,19 +29,35 @@
 		return nil, err
 	}
 
-<<<<<<< HEAD
+	if out == nil || out.AccessPolicyDetail == nil {
+		return nil, tfresource.NewEmptyResultError(in)
+	}
+
+	return out.AccessPolicyDetail, nil
+}
+
+func FindCollectionByID(ctx context.Context, conn *opensearchserverless.Client, id string) (*types.CollectionDetail, error) {
+	in := &opensearchserverless.BatchGetCollectionInput{
+		Ids: []string{id},
+	}
+	out, err := conn.BatchGetCollection(ctx, in)
+	if err != nil {
+		var nfe *types.ResourceNotFoundException
+		if errors.As(err, &nfe) {
+			return nil, &retry.NotFoundError{
+				LastError:   err,
+				LastRequest: in,
+			}
+		}
+
+		return nil, err
+	}
+
 	if out == nil || out.CollectionDetails == nil || len(out.CollectionDetails) == 0 {
 		return nil, tfresource.NewEmptyResultError(in)
 	}
 
 	return &out.CollectionDetails[0], nil
-=======
-	if out == nil || out.AccessPolicyDetail == nil {
-		return nil, tfresource.NewEmptyResultError(in)
-	}
-
-	return out.AccessPolicyDetail, nil
->>>>>>> 70260ef7
 }
 
 func FindSecurityPolicyByNameAndType(ctx context.Context, conn *opensearchserverless.Client, name, policyType string) (*types.SecurityPolicyDetail, error) {
