--- conflicted
+++ resolved
@@ -101,13 +101,8 @@
 		return sdkdiag.AppendErrorf(diags, "reading EC2 Transit Gateway Route (%s): %s", d.Id(), err)
 	}
 
-<<<<<<< HEAD
-	outputRaw, err := tfresource.RetryWhenNewResourceNotFound(ctx, propagationTimeout, func() (interface{}, error) {
+	outputRaw, err := tfresource.RetryWhenNewResourceNotFound(ctx, ec2PropagationTimeout, func() (interface{}, error) {
 		return FindTransitGatewayStaticRoute(ctx, conn, transitGatewayRouteTableID, destination)
-=======
-	outputRaw, err := tfresource.RetryWhenNewResourceNotFound(ctx, ec2PropagationTimeout, func() (interface{}, error) {
-		return FindTransitGatewayRoute(ctx, conn, transitGatewayRouteTableID, destination)
->>>>>>> bac8830c
 	}, d.IsNewResource())
 
 	if !d.IsNewResource() && tfresource.NotFound(err) {
