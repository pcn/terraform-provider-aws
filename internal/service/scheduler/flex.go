--- conflicted
+++ resolved
@@ -615,13 +615,8 @@
 		a.DeadLetterConfig = expandDeadLetterConfig(v[0].(map[string]interface{}))
 	}
 
-<<<<<<< HEAD
 	if v, ok := tfMap["ecs_parameters"].([]interface{}); ok && len(v) > 0 && v[0] != nil {
-		a.EcsParameters = expandECSParameters(v[0].(map[string]interface{}))
-=======
-	if v, ok := tfMap["ecs_parameters"].([]interface{}); ok && len(v) > 0 {
 		a.EcsParameters = expandECSParameters(ctx, v[0].(map[string]interface{}))
->>>>>>> 935f9d4f
 	}
 
 	if v, ok := tfMap["eventbridge_parameters"].([]interface{}); ok && len(v) > 0 && v[0] != nil {
