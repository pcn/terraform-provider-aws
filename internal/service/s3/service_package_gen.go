// Code generated by internal/generate/servicepackage/main.go; DO NOT EDIT.

package s3

import (
	"context"
	"unique"

	"github.com/aws/aws-sdk-go-v2/aws"
	"github.com/aws/aws-sdk-go-v2/service/s3"
	"github.com/hashicorp/terraform-plugin-log/tflog"
	"github.com/hashicorp/terraform-provider-aws/internal/conns"
	inttypes "github.com/hashicorp/terraform-provider-aws/internal/types"
	"github.com/hashicorp/terraform-provider-aws/names"
)

type servicePackage struct{}

func (p *servicePackage) FrameworkDataSources(ctx context.Context) []*inttypes.ServicePackageFrameworkDataSource {
	return []*inttypes.ServicePackageFrameworkDataSource{
		{
			Factory:  newDirectoryBucketsDataSource,
			TypeName: "aws_s3_directory_buckets",
			Name:     "Directory Buckets",
			Region: &inttypes.ServicePackageResourceRegion{
				IsGlobal:          false,
				IsOverrideEnabled: false,
			},
		},
	}
}

func (p *servicePackage) FrameworkResources(ctx context.Context) []*inttypes.ServicePackageFrameworkResource {
	return []*inttypes.ServicePackageFrameworkResource{
		{
			Factory:  newResourceBucketLifecycleConfiguration,
			TypeName: "aws_s3_bucket_lifecycle_configuration",
			Name:     "Bucket Lifecycle Configuration",
			Region: &inttypes.ServicePackageResourceRegion{
				IsGlobal:          false,
				IsOverrideEnabled: false,
			},
		},
		{
			Factory:  newDirectoryBucketResource,
			TypeName: "aws_s3_directory_bucket",
			Name:     "Directory Bucket",
			Region: &inttypes.ServicePackageResourceRegion{
				IsGlobal:          false,
				IsOverrideEnabled: false,
			},
		},
	}
}

func (p *servicePackage) SDKDataSources(ctx context.Context) []*inttypes.ServicePackageSDKDataSource {
	return []*inttypes.ServicePackageSDKDataSource{
		{
			Factory:  dataSourceCanonicalUserID,
			TypeName: "aws_canonical_user_id",
			Name:     "Canonical User ID",
			Region: &inttypes.ServicePackageResourceRegion{
				IsGlobal:                      false,
				IsOverrideEnabled:             true,
				IsValidateOverrideInPartition: true,
			},
		},
		{
			Factory:  dataSourceBucket,
			TypeName: "aws_s3_bucket",
			Name:     "Bucket",
			Region: &inttypes.ServicePackageResourceRegion{
				IsGlobal:                      false,
				IsOverrideEnabled:             true,
				IsValidateOverrideInPartition: true,
			},
		},
		{
			Factory:  dataSourceBucketObject,
			TypeName: "aws_s3_bucket_object",
			Name:     "Bucket Object",
<<<<<<< HEAD
			Tags: &inttypes.ServicePackageResourceTags{
				IdentifierAttribute: names.AttrARN,
				ResourceType:        "BucketObject",
			},
			Region: &inttypes.ServicePackageResourceRegion{
				IsGlobal:                      false,
				IsOverrideEnabled:             true,
				IsValidateOverrideInPartition: true,
			},
=======
			Tags: unique.Make(types.ServicePackageResourceTags{
				IdentifierAttribute: names.AttrARN,
				ResourceType:        "BucketObject",
			}),
>>>>>>> 45438b17
		},
		{
			Factory:  dataSourceBucketObjects,
			TypeName: "aws_s3_bucket_objects",
			Name:     "Bucket Objects",
			Region: &inttypes.ServicePackageResourceRegion{
				IsGlobal:                      false,
				IsOverrideEnabled:             true,
				IsValidateOverrideInPartition: true,
			},
		},
		{
			Factory:  dataSourceBucketPolicy,
			TypeName: "aws_s3_bucket_policy",
			Name:     "Bucket Policy",
			Region: &inttypes.ServicePackageResourceRegion{
				IsGlobal:                      false,
				IsOverrideEnabled:             true,
				IsValidateOverrideInPartition: true,
			},
		},
		{
			Factory:  dataSourceObject,
			TypeName: "aws_s3_object",
			Name:     "Object",
<<<<<<< HEAD
			Tags: &inttypes.ServicePackageResourceTags{
				IdentifierAttribute: names.AttrARN,
				ResourceType:        "Object",
			},
			Region: &inttypes.ServicePackageResourceRegion{
				IsGlobal:                      false,
				IsOverrideEnabled:             true,
				IsValidateOverrideInPartition: true,
			},
=======
			Tags: unique.Make(types.ServicePackageResourceTags{
				IdentifierAttribute: names.AttrARN,
				ResourceType:        "Object",
			}),
>>>>>>> 45438b17
		},
		{
			Factory:  dataSourceObjects,
			TypeName: "aws_s3_objects",
			Name:     "Objects",
			Region: &inttypes.ServicePackageResourceRegion{
				IsGlobal:                      false,
				IsOverrideEnabled:             true,
				IsValidateOverrideInPartition: true,
			},
		},
	}
}

func (p *servicePackage) SDKResources(ctx context.Context) []*inttypes.ServicePackageSDKResource {
	return []*inttypes.ServicePackageSDKResource{
		{
			Factory:  resourceBucket,
			TypeName: "aws_s3_bucket",
			Name:     "Bucket",
<<<<<<< HEAD
			Tags: &inttypes.ServicePackageResourceTags{
				IdentifierAttribute: names.AttrBucket,
				ResourceType:        "Bucket",
			},
			Region: &inttypes.ServicePackageResourceRegion{
				IsGlobal:                      false,
				IsOverrideEnabled:             true,
				IsValidateOverrideInPartition: true,
			},
=======
			Tags: unique.Make(types.ServicePackageResourceTags{
				IdentifierAttribute: names.AttrBucket,
				ResourceType:        "Bucket",
			}),
>>>>>>> 45438b17
		},
		{
			Factory:  resourceBucketAccelerateConfiguration,
			TypeName: "aws_s3_bucket_accelerate_configuration",
			Name:     "Bucket Accelerate Configuration",
			Region: &inttypes.ServicePackageResourceRegion{
				IsGlobal:                      false,
				IsOverrideEnabled:             true,
				IsValidateOverrideInPartition: true,
			},
		},
		{
			Factory:  resourceBucketACL,
			TypeName: "aws_s3_bucket_acl",
			Name:     "Bucket ACL",
			Region: &inttypes.ServicePackageResourceRegion{
				IsGlobal:                      false,
				IsOverrideEnabled:             true,
				IsValidateOverrideInPartition: true,
			},
		},
		{
			Factory:  resourceBucketAnalyticsConfiguration,
			TypeName: "aws_s3_bucket_analytics_configuration",
			Name:     "Bucket Analytics Configuration",
			Region: &inttypes.ServicePackageResourceRegion{
				IsGlobal:                      false,
				IsOverrideEnabled:             true,
				IsValidateOverrideInPartition: true,
			},
		},
		{
			Factory:  resourceBucketCorsConfiguration,
			TypeName: "aws_s3_bucket_cors_configuration",
			Name:     "Bucket CORS Configuration",
			Region: &inttypes.ServicePackageResourceRegion{
				IsGlobal:                      false,
				IsOverrideEnabled:             true,
				IsValidateOverrideInPartition: true,
			},
		},
		{
			Factory:  resourceBucketIntelligentTieringConfiguration,
			TypeName: "aws_s3_bucket_intelligent_tiering_configuration",
			Name:     "Bucket Intelligent-Tiering Configuration",
			Region: &inttypes.ServicePackageResourceRegion{
				IsGlobal:                      false,
				IsOverrideEnabled:             true,
				IsValidateOverrideInPartition: true,
			},
		},
		{
			Factory:  resourceBucketInventory,
			TypeName: "aws_s3_bucket_inventory",
			Name:     "Bucket Inventory",
			Region: &inttypes.ServicePackageResourceRegion{
				IsGlobal:                      false,
				IsOverrideEnabled:             true,
				IsValidateOverrideInPartition: true,
			},
		},
		{
			Factory:  resourceBucketLogging,
			TypeName: "aws_s3_bucket_logging",
			Name:     "Bucket Logging",
			Region: &inttypes.ServicePackageResourceRegion{
				IsGlobal:                      false,
				IsOverrideEnabled:             true,
				IsValidateOverrideInPartition: true,
			},
		},
		{
			Factory:  resourceBucketMetric,
			TypeName: "aws_s3_bucket_metric",
			Name:     "Bucket Metric",
			Region: &inttypes.ServicePackageResourceRegion{
				IsGlobal:                      false,
				IsOverrideEnabled:             true,
				IsValidateOverrideInPartition: true,
			},
		},
		{
			Factory:  resourceBucketNotification,
			TypeName: "aws_s3_bucket_notification",
			Name:     "Bucket Notification",
			Region: &inttypes.ServicePackageResourceRegion{
				IsGlobal:                      false,
				IsOverrideEnabled:             true,
				IsValidateOverrideInPartition: true,
			},
		},
		{
			Factory:  resourceBucketObject,
			TypeName: "aws_s3_bucket_object",
			Name:     "Bucket Object",
<<<<<<< HEAD
			Tags: &inttypes.ServicePackageResourceTags{
				IdentifierAttribute: names.AttrARN,
				ResourceType:        "BucketObject",
			},
			Region: &inttypes.ServicePackageResourceRegion{
				IsGlobal:                      false,
				IsOverrideEnabled:             true,
				IsValidateOverrideInPartition: true,
			},
=======
			Tags: unique.Make(types.ServicePackageResourceTags{
				IdentifierAttribute: names.AttrARN,
				ResourceType:        "BucketObject",
			}),
>>>>>>> 45438b17
		},
		{
			Factory:  resourceBucketObjectLockConfiguration,
			TypeName: "aws_s3_bucket_object_lock_configuration",
			Name:     "Bucket Object Lock Configuration",
			Region: &inttypes.ServicePackageResourceRegion{
				IsGlobal:                      false,
				IsOverrideEnabled:             true,
				IsValidateOverrideInPartition: true,
			},
		},
		{
			Factory:  resourceBucketOwnershipControls,
			TypeName: "aws_s3_bucket_ownership_controls",
			Name:     "Bucket Ownership Controls",
			Region: &inttypes.ServicePackageResourceRegion{
				IsGlobal:                      false,
				IsOverrideEnabled:             true,
				IsValidateOverrideInPartition: true,
			},
		},
		{
			Factory:  resourceBucketPolicy,
			TypeName: "aws_s3_bucket_policy",
			Name:     "Bucket Policy",
			Region: &inttypes.ServicePackageResourceRegion{
				IsGlobal:                      false,
				IsOverrideEnabled:             true,
				IsValidateOverrideInPartition: true,
			},
		},
		{
			Factory:  resourceBucketPublicAccessBlock,
			TypeName: "aws_s3_bucket_public_access_block",
			Name:     "Bucket Public Access Block",
			Region: &inttypes.ServicePackageResourceRegion{
				IsGlobal:                      false,
				IsOverrideEnabled:             true,
				IsValidateOverrideInPartition: true,
			},
		},
		{
			Factory:  resourceBucketReplicationConfiguration,
			TypeName: "aws_s3_bucket_replication_configuration",
			Name:     "Bucket Replication Configuration",
			Region: &inttypes.ServicePackageResourceRegion{
				IsGlobal:                      false,
				IsOverrideEnabled:             true,
				IsValidateOverrideInPartition: true,
			},
		},
		{
			Factory:  resourceBucketRequestPaymentConfiguration,
			TypeName: "aws_s3_bucket_request_payment_configuration",
			Name:     "Bucket Request Payment Configuration",
			Region: &inttypes.ServicePackageResourceRegion{
				IsGlobal:                      false,
				IsOverrideEnabled:             true,
				IsValidateOverrideInPartition: true,
			},
		},
		{
			Factory:  resourceBucketServerSideEncryptionConfiguration,
			TypeName: "aws_s3_bucket_server_side_encryption_configuration",
			Name:     "Bucket Server-side Encryption Configuration",
			Region: &inttypes.ServicePackageResourceRegion{
				IsGlobal:                      false,
				IsOverrideEnabled:             true,
				IsValidateOverrideInPartition: true,
			},
		},
		{
			Factory:  resourceBucketVersioning,
			TypeName: "aws_s3_bucket_versioning",
			Name:     "Bucket Versioning",
			Region: &inttypes.ServicePackageResourceRegion{
				IsGlobal:                      false,
				IsOverrideEnabled:             true,
				IsValidateOverrideInPartition: true,
			},
		},
		{
			Factory:  resourceBucketWebsiteConfiguration,
			TypeName: "aws_s3_bucket_website_configuration",
			Name:     "Bucket Website Configuration",
			Region: &inttypes.ServicePackageResourceRegion{
				IsGlobal:                      false,
				IsOverrideEnabled:             true,
				IsValidateOverrideInPartition: true,
			},
		},
		{
			Factory:  resourceObject,
			TypeName: "aws_s3_object",
			Name:     "Object",
<<<<<<< HEAD
			Tags: &inttypes.ServicePackageResourceTags{
				IdentifierAttribute: names.AttrARN,
				ResourceType:        "Object",
			},
			Region: &inttypes.ServicePackageResourceRegion{
				IsGlobal:                      false,
				IsOverrideEnabled:             true,
				IsValidateOverrideInPartition: true,
			},
=======
			Tags: unique.Make(types.ServicePackageResourceTags{
				IdentifierAttribute: names.AttrARN,
				ResourceType:        "Object",
			}),
>>>>>>> 45438b17
		},
		{
			Factory:  resourceObjectCopy,
			TypeName: "aws_s3_object_copy",
			Name:     "Object Copy",
<<<<<<< HEAD
			Tags: &inttypes.ServicePackageResourceTags{
				IdentifierAttribute: names.AttrARN,
				ResourceType:        "ObjectCopy",
			},
			Region: &inttypes.ServicePackageResourceRegion{
				IsGlobal:                      false,
				IsOverrideEnabled:             true,
				IsValidateOverrideInPartition: true,
			},
=======
			Tags: unique.Make(types.ServicePackageResourceTags{
				IdentifierAttribute: names.AttrARN,
				ResourceType:        "ObjectCopy",
			}),
>>>>>>> 45438b17
		},
	}
}

func (p *servicePackage) ServicePackageName() string {
	return names.S3
}

// NewClient returns a new AWS SDK for Go v2 client for this service package's AWS API.
func (p *servicePackage) NewClient(ctx context.Context, config map[string]any) (*s3.Client, error) {
	cfg := *(config["aws_sdkv2_config"].(*aws.Config))
	optFns := []func(*s3.Options){
		s3.WithEndpointResolverV2(newEndpointResolverV2()),
		withBaseEndpoint(config[names.AttrEndpoint].(string)),
		func(o *s3.Options) {
			if region := config[names.AttrRegion].(string); o.Region != region {
				tflog.Info(ctx, "overriding provider-configured AWS API region", map[string]any{
					"service":         p.ServicePackageName(),
					"original_region": o.Region,
					"override_region": region,
				})
				o.Region = region
			}
		},
		withExtraOptions(ctx, p, config),
	}

	return s3.NewFromConfig(cfg, optFns...), nil
}

// withExtraOptions returns a functional option that allows this service package to specify extra API client options.
// This option is always called after any generated options.
func withExtraOptions(ctx context.Context, sp conns.ServicePackage, config map[string]any) func(*s3.Options) {
	if v, ok := sp.(interface {
		withExtraOptions(context.Context, map[string]any) []func(*s3.Options)
	}); ok {
		optFns := v.withExtraOptions(ctx, config)

		return func(o *s3.Options) {
			for _, optFn := range optFns {
				optFn(o)
			}
		}
	}

	return func(*s3.Options) {}
}

func ServicePackage(ctx context.Context) conns.ServicePackage {
	return &servicePackage{}
}<|MERGE_RESOLUTION|>--- conflicted
+++ resolved
@@ -79,22 +79,15 @@
 			Factory:  dataSourceBucketObject,
 			TypeName: "aws_s3_bucket_object",
 			Name:     "Bucket Object",
-<<<<<<< HEAD
-			Tags: &inttypes.ServicePackageResourceTags{
+			Tags: unique.Make(inttypes.ServicePackageResourceTags{
 				IdentifierAttribute: names.AttrARN,
 				ResourceType:        "BucketObject",
-			},
-			Region: &inttypes.ServicePackageResourceRegion{
-				IsGlobal:                      false,
-				IsOverrideEnabled:             true,
-				IsValidateOverrideInPartition: true,
-			},
-=======
-			Tags: unique.Make(types.ServicePackageResourceTags{
-				IdentifierAttribute: names.AttrARN,
-				ResourceType:        "BucketObject",
-			}),
->>>>>>> 45438b17
+			}),
+			Region: &inttypes.ServicePackageResourceRegion{
+				IsGlobal:                      false,
+				IsOverrideEnabled:             true,
+				IsValidateOverrideInPartition: true,
+			},
 		},
 		{
 			Factory:  dataSourceBucketObjects,
@@ -120,22 +113,15 @@
 			Factory:  dataSourceObject,
 			TypeName: "aws_s3_object",
 			Name:     "Object",
-<<<<<<< HEAD
-			Tags: &inttypes.ServicePackageResourceTags{
+			Tags: unique.Make(inttypes.ServicePackageResourceTags{
 				IdentifierAttribute: names.AttrARN,
 				ResourceType:        "Object",
-			},
-			Region: &inttypes.ServicePackageResourceRegion{
-				IsGlobal:                      false,
-				IsOverrideEnabled:             true,
-				IsValidateOverrideInPartition: true,
-			},
-=======
-			Tags: unique.Make(types.ServicePackageResourceTags{
-				IdentifierAttribute: names.AttrARN,
-				ResourceType:        "Object",
-			}),
->>>>>>> 45438b17
+			}),
+			Region: &inttypes.ServicePackageResourceRegion{
+				IsGlobal:                      false,
+				IsOverrideEnabled:             true,
+				IsValidateOverrideInPartition: true,
+			},
 		},
 		{
 			Factory:  dataSourceObjects,
@@ -156,22 +142,15 @@
 			Factory:  resourceBucket,
 			TypeName: "aws_s3_bucket",
 			Name:     "Bucket",
-<<<<<<< HEAD
-			Tags: &inttypes.ServicePackageResourceTags{
+			Tags: unique.Make(inttypes.ServicePackageResourceTags{
 				IdentifierAttribute: names.AttrBucket,
 				ResourceType:        "Bucket",
-			},
-			Region: &inttypes.ServicePackageResourceRegion{
-				IsGlobal:                      false,
-				IsOverrideEnabled:             true,
-				IsValidateOverrideInPartition: true,
-			},
-=======
-			Tags: unique.Make(types.ServicePackageResourceTags{
-				IdentifierAttribute: names.AttrBucket,
-				ResourceType:        "Bucket",
-			}),
->>>>>>> 45438b17
+			}),
+			Region: &inttypes.ServicePackageResourceRegion{
+				IsGlobal:                      false,
+				IsOverrideEnabled:             true,
+				IsValidateOverrideInPartition: true,
+			},
 		},
 		{
 			Factory:  resourceBucketAccelerateConfiguration,
@@ -267,22 +246,15 @@
 			Factory:  resourceBucketObject,
 			TypeName: "aws_s3_bucket_object",
 			Name:     "Bucket Object",
-<<<<<<< HEAD
-			Tags: &inttypes.ServicePackageResourceTags{
+			Tags: unique.Make(inttypes.ServicePackageResourceTags{
 				IdentifierAttribute: names.AttrARN,
 				ResourceType:        "BucketObject",
-			},
-			Region: &inttypes.ServicePackageResourceRegion{
-				IsGlobal:                      false,
-				IsOverrideEnabled:             true,
-				IsValidateOverrideInPartition: true,
-			},
-=======
-			Tags: unique.Make(types.ServicePackageResourceTags{
-				IdentifierAttribute: names.AttrARN,
-				ResourceType:        "BucketObject",
-			}),
->>>>>>> 45438b17
+			}),
+			Region: &inttypes.ServicePackageResourceRegion{
+				IsGlobal:                      false,
+				IsOverrideEnabled:             true,
+				IsValidateOverrideInPartition: true,
+			},
 		},
 		{
 			Factory:  resourceBucketObjectLockConfiguration,
@@ -378,43 +350,29 @@
 			Factory:  resourceObject,
 			TypeName: "aws_s3_object",
 			Name:     "Object",
-<<<<<<< HEAD
-			Tags: &inttypes.ServicePackageResourceTags{
+			Tags: unique.Make(inttypes.ServicePackageResourceTags{
 				IdentifierAttribute: names.AttrARN,
 				ResourceType:        "Object",
-			},
-			Region: &inttypes.ServicePackageResourceRegion{
-				IsGlobal:                      false,
-				IsOverrideEnabled:             true,
-				IsValidateOverrideInPartition: true,
-			},
-=======
-			Tags: unique.Make(types.ServicePackageResourceTags{
-				IdentifierAttribute: names.AttrARN,
-				ResourceType:        "Object",
-			}),
->>>>>>> 45438b17
+			}),
+			Region: &inttypes.ServicePackageResourceRegion{
+				IsGlobal:                      false,
+				IsOverrideEnabled:             true,
+				IsValidateOverrideInPartition: true,
+			},
 		},
 		{
 			Factory:  resourceObjectCopy,
 			TypeName: "aws_s3_object_copy",
 			Name:     "Object Copy",
-<<<<<<< HEAD
-			Tags: &inttypes.ServicePackageResourceTags{
+			Tags: unique.Make(inttypes.ServicePackageResourceTags{
 				IdentifierAttribute: names.AttrARN,
 				ResourceType:        "ObjectCopy",
-			},
-			Region: &inttypes.ServicePackageResourceRegion{
-				IsGlobal:                      false,
-				IsOverrideEnabled:             true,
-				IsValidateOverrideInPartition: true,
-			},
-=======
-			Tags: unique.Make(types.ServicePackageResourceTags{
-				IdentifierAttribute: names.AttrARN,
-				ResourceType:        "ObjectCopy",
-			}),
->>>>>>> 45438b17
+			}),
+			Region: &inttypes.ServicePackageResourceRegion{
+				IsGlobal:                      false,
+				IsOverrideEnabled:             true,
+				IsValidateOverrideInPartition: true,
+			},
 		},
 	}
 }
