// Code generated by internal/generate/servicepackage/main.go; DO NOT EDIT.

package route53profiles

import (
	"context"
	"unique"

	"github.com/aws/aws-sdk-go-v2/aws"
	"github.com/aws/aws-sdk-go-v2/service/route53profiles"
	"github.com/hashicorp/terraform-plugin-log/tflog"
	"github.com/hashicorp/terraform-provider-aws/internal/conns"
	inttypes "github.com/hashicorp/terraform-provider-aws/internal/types"
	"github.com/hashicorp/terraform-provider-aws/names"
)

type servicePackage struct{}

func (p *servicePackage) FrameworkDataSources(ctx context.Context) []*inttypes.ServicePackageFrameworkDataSource {
	return []*inttypes.ServicePackageFrameworkDataSource{
		{
			Factory:  newDataSourceProfiles,
			TypeName: "aws_route53profiles_profiles",
			Name:     "Profiles",
<<<<<<< HEAD
			Region: &itypes.ServicePackageResourceRegion{
				IsGlobal:                      false,
				IsOverrideEnabled:             true,
				IsValidateOverrideInPartition: true,
			},
=======
			Region: unique.Make(inttypes.ServicePackageResourceRegion{
				IsOverrideEnabled: false,
			}),
>>>>>>> f69f8d8f
		},
	}
}

func (p *servicePackage) FrameworkResources(ctx context.Context) []*inttypes.ServicePackageFrameworkResource {
	return []*inttypes.ServicePackageFrameworkResource{
		{
			Factory:  newResourceAssociation,
			TypeName: "aws_route53profiles_association",
			Name:     "Association",
			Tags: unique.Make(inttypes.ServicePackageResourceTags{
				IdentifierAttribute: names.AttrARN,
<<<<<<< HEAD
			},
			Region: &itypes.ServicePackageResourceRegion{
				IsGlobal:                      false,
				IsOverrideEnabled:             true,
				IsValidateOverrideInPartition: true,
			},
=======
			}),
			Region: unique.Make(inttypes.ServicePackageResourceRegion{
				IsOverrideEnabled: false,
			}),
>>>>>>> f69f8d8f
		},
		{
			Factory:  newResourceProfile,
			TypeName: "aws_route53profiles_profile",
			Name:     "Profile",
			Tags: unique.Make(inttypes.ServicePackageResourceTags{
				IdentifierAttribute: names.AttrARN,
<<<<<<< HEAD
			},
			Region: &itypes.ServicePackageResourceRegion{
				IsGlobal:                      false,
				IsOverrideEnabled:             true,
				IsValidateOverrideInPartition: true,
			},
=======
			}),
			Region: unique.Make(inttypes.ServicePackageResourceRegion{
				IsOverrideEnabled: false,
			}),
>>>>>>> f69f8d8f
		},
		{
			Factory:  newResourceResourceAssociation,
			TypeName: "aws_route53profiles_resource_association",
			Name:     "ResourceAssociation",
<<<<<<< HEAD
			Region: &itypes.ServicePackageResourceRegion{
				IsGlobal:                      false,
				IsOverrideEnabled:             true,
				IsValidateOverrideInPartition: true,
			},
=======
			Region: unique.Make(inttypes.ServicePackageResourceRegion{
				IsOverrideEnabled: false,
			}),
>>>>>>> f69f8d8f
		},
	}
}

func (p *servicePackage) SDKDataSources(ctx context.Context) []*inttypes.ServicePackageSDKDataSource {
	return []*inttypes.ServicePackageSDKDataSource{}
}

func (p *servicePackage) SDKResources(ctx context.Context) []*inttypes.ServicePackageSDKResource {
	return []*inttypes.ServicePackageSDKResource{}
}

func (p *servicePackage) ServicePackageName() string {
	return names.Route53Profiles
}

// NewClient returns a new AWS SDK for Go v2 client for this service package's AWS API.
func (p *servicePackage) NewClient(ctx context.Context, config map[string]any) (*route53profiles.Client, error) {
	cfg := *(config["aws_sdkv2_config"].(*aws.Config))
	optFns := []func(*route53profiles.Options){
		route53profiles.WithEndpointResolverV2(newEndpointResolverV2()),
		withBaseEndpoint(config[names.AttrEndpoint].(string)),
		func(o *route53profiles.Options) {
			if region := config[names.AttrRegion].(string); o.Region != region {
				tflog.Info(ctx, "overriding provider-configured AWS API region", map[string]any{
					"service":         p.ServicePackageName(),
					"original_region": o.Region,
					"override_region": region,
				})
				o.Region = region
			}
		},
		withExtraOptions(ctx, p, config),
	}

	return route53profiles.NewFromConfig(cfg, optFns...), nil
}

// withExtraOptions returns a functional option that allows this service package to specify extra API client options.
// This option is always called after any generated options.
func withExtraOptions(ctx context.Context, sp conns.ServicePackage, config map[string]any) func(*route53profiles.Options) {
	if v, ok := sp.(interface {
		withExtraOptions(context.Context, map[string]any) []func(*route53profiles.Options)
	}); ok {
		optFns := v.withExtraOptions(ctx, config)

		return func(o *route53profiles.Options) {
			for _, optFn := range optFns {
				optFn(o)
			}
		}
	}

	return func(*route53profiles.Options) {}
}

func ServicePackage(ctx context.Context) conns.ServicePackage {
	return &servicePackage{}
}<|MERGE_RESOLUTION|>--- conflicted
+++ resolved
@@ -22,17 +22,10 @@
 			Factory:  newDataSourceProfiles,
 			TypeName: "aws_route53profiles_profiles",
 			Name:     "Profiles",
-<<<<<<< HEAD
-			Region: &itypes.ServicePackageResourceRegion{
-				IsGlobal:                      false,
+			Region: unique.Make(inttypes.ServicePackageResourceRegion{
 				IsOverrideEnabled:             true,
 				IsValidateOverrideInPartition: true,
-			},
-=======
-			Region: unique.Make(inttypes.ServicePackageResourceRegion{
-				IsOverrideEnabled: false,
 			}),
->>>>>>> f69f8d8f
 		},
 	}
 }
@@ -45,19 +38,11 @@
 			Name:     "Association",
 			Tags: unique.Make(inttypes.ServicePackageResourceTags{
 				IdentifierAttribute: names.AttrARN,
-<<<<<<< HEAD
-			},
-			Region: &itypes.ServicePackageResourceRegion{
-				IsGlobal:                      false,
+			}),
+			Region: unique.Make(inttypes.ServicePackageResourceRegion{
 				IsOverrideEnabled:             true,
 				IsValidateOverrideInPartition: true,
-			},
-=======
 			}),
-			Region: unique.Make(inttypes.ServicePackageResourceRegion{
-				IsOverrideEnabled: false,
-			}),
->>>>>>> f69f8d8f
 		},
 		{
 			Factory:  newResourceProfile,
@@ -65,35 +50,20 @@
 			Name:     "Profile",
 			Tags: unique.Make(inttypes.ServicePackageResourceTags{
 				IdentifierAttribute: names.AttrARN,
-<<<<<<< HEAD
-			},
-			Region: &itypes.ServicePackageResourceRegion{
-				IsGlobal:                      false,
+			}),
+			Region: unique.Make(inttypes.ServicePackageResourceRegion{
 				IsOverrideEnabled:             true,
 				IsValidateOverrideInPartition: true,
-			},
-=======
 			}),
-			Region: unique.Make(inttypes.ServicePackageResourceRegion{
-				IsOverrideEnabled: false,
-			}),
->>>>>>> f69f8d8f
 		},
 		{
 			Factory:  newResourceResourceAssociation,
 			TypeName: "aws_route53profiles_resource_association",
 			Name:     "ResourceAssociation",
-<<<<<<< HEAD
-			Region: &itypes.ServicePackageResourceRegion{
-				IsGlobal:                      false,
+			Region: unique.Make(inttypes.ServicePackageResourceRegion{
 				IsOverrideEnabled:             true,
 				IsValidateOverrideInPartition: true,
-			},
-=======
-			Region: unique.Make(inttypes.ServicePackageResourceRegion{
-				IsOverrideEnabled: false,
 			}),
->>>>>>> f69f8d8f
 		},
 	}
 }
