--- conflicted
+++ resolved
@@ -54,11 +54,7 @@
 	filter := tfslices.PredicateTrue[*types.DBInstance]()
 	if v, ok := d.GetOk(names.AttrTags); ok {
 		filter = func(x *types.DBInstance) bool {
-<<<<<<< HEAD
-			return keyValueTags(ctx, x.TagList).ContainsAll(tftags.New(ctx, v.(map[string]interface{})))
-=======
-			return KeyValueTags(ctx, x.TagList).ContainsAll(tftags.New(ctx, v.(map[string]any)))
->>>>>>> 58002c3e
+			return keyValueTags(ctx, x.TagList).ContainsAll(tftags.New(ctx, v.(map[string]any)))
 		}
 	}
 
