// Copyright (c) HashiCorp, Inc.
// SPDX-License-Identifier: MPL-2.0

package appconfig

import (
	"context"

	"github.com/YakDriver/regexache"
	"github.com/hashicorp/terraform-plugin-sdk/v2/diag"
	"github.com/hashicorp/terraform-plugin-sdk/v2/helper/schema"
	"github.com/hashicorp/terraform-plugin-sdk/v2/helper/validation"
	"github.com/hashicorp/terraform-provider-aws/internal/conns"
	"github.com/hashicorp/terraform-provider-aws/internal/errs/sdkdiag"
	tftags "github.com/hashicorp/terraform-provider-aws/internal/tags"
	"github.com/hashicorp/terraform-provider-aws/names"
)

// @SDKDataSource("aws_appconfig_configuration_profile", name="Configuration Profile")
// @Tags(identifierAttribute="arn")
func dataSourceConfigurationProfile() *schema.Resource {
	return &schema.Resource{
		ReadWithoutTimeout: dataSourceConfigurationProfileRead,

		Schema: map[string]*schema.Schema{
			names.AttrApplicationID: {
				Type:         schema.TypeString,
				Required:     true,
				ValidateFunc: validation.StringMatch(regexache.MustCompile(`[a-z\d]{4,7}`), ""),
			},
			names.AttrARN: {
				Type:     schema.TypeString,
				Computed: true,
			},
			"configuration_profile_id": {
				Type:         schema.TypeString,
				Required:     true,
				ValidateFunc: validation.StringMatch(regexache.MustCompile(`[a-z\d]{4,7}`), ""),
			},
			names.AttrDescription: {
				Type:     schema.TypeString,
				Computed: true,
			},
			"location_uri": {
				Type:     schema.TypeString,
				Computed: true,
			},
			"kms_key_identifier": {
				Type:     schema.TypeString,
				Computed: true,
			},
			names.AttrName: {
				Type:     schema.TypeString,
				Computed: true,
			},
			"retrieval_role_arn": {
				Type:     schema.TypeString,
				Computed: true,
			},
			names.AttrTags: tftags.TagsSchemaComputed(),
			names.AttrType: {
				Type:     schema.TypeString,
				Computed: true,
			},
			"validator": {
				Type:     schema.TypeSet,
				Computed: true,
				Elem: &schema.Resource{
					Schema: map[string]*schema.Schema{
						names.AttrContent: {
							Type:     schema.TypeString,
							Computed: true,
						},
						names.AttrType: {
							Type:     schema.TypeString,
							Computed: true,
						},
					},
				},
			},
		},
	}
}

<<<<<<< HEAD
const (
	DSNameConfigurationProfile = "Configuration Profile Data Source"
)

=======
>>>>>>> 56faa543
func dataSourceConfigurationProfileRead(ctx context.Context, d *schema.ResourceData, meta any) diag.Diagnostics {
	var diags diag.Diagnostics
	conn := meta.(*conns.AWSClient).AppConfigClient(ctx)

	applicationID := d.Get(names.AttrApplicationID).(string)
	configurationProfileID := d.Get("configuration_profile_id").(string)
	id := configurationProfileCreateResourceID(configurationProfileID, applicationID)

	output, err := findConfigurationProfileByTwoPartKey(ctx, conn, applicationID, configurationProfileID)

	if err != nil {
		return sdkdiag.AppendErrorf(diags, "reading AppConfig Configuration Profile (%s): %s", id, err)
	}

	d.SetId(id)
	d.Set(names.AttrApplicationID, output.ApplicationId)
	d.Set(names.AttrARN, configurationProfileARN(ctx, meta.(*conns.AWSClient), applicationID, configurationProfileID))
	d.Set("configuration_profile_id", output.Id)
	d.Set(names.AttrDescription, output.Description)
	d.Set("kms_key_identifier", output.KmsKeyIdentifier)
	d.Set("location_uri", output.LocationUri)
	d.Set(names.AttrName, output.Name)
	d.Set("retrieval_role_arn", output.RetrievalRoleArn)
	d.Set(names.AttrType, output.Type)
	if err := d.Set("validator", flattenValidators(output.Validators)); err != nil {
		return sdkdiag.AppendErrorf(diags, "setting validator: %s", err)
	}

	return diags
}<|MERGE_RESOLUTION|>--- conflicted
+++ resolved
@@ -82,13 +82,6 @@
 	}
 }
 
-<<<<<<< HEAD
-const (
-	DSNameConfigurationProfile = "Configuration Profile Data Source"
-)
-
-=======
->>>>>>> 56faa543
 func dataSourceConfigurationProfileRead(ctx context.Context, d *schema.ResourceData, meta any) diag.Diagnostics {
 	var diags diag.Diagnostics
 	conn := meta.(*conns.AWSClient).AppConfigClient(ctx)
