// Copyright (c) HashiCorp, Inc.
// SPDX-License-Identifier: MPL-2.0

package detective_test

import (
	"context"
	"fmt"
	"testing"

	awstypes "github.com/aws/aws-sdk-go-v2/service/detective/types"
	"github.com/hashicorp/terraform-plugin-testing/helper/resource"
	"github.com/hashicorp/terraform-plugin-testing/terraform"
	"github.com/hashicorp/terraform-provider-aws/internal/acctest"
	"github.com/hashicorp/terraform-provider-aws/internal/conns"
	tfdetective "github.com/hashicorp/terraform-provider-aws/internal/service/detective"
	"github.com/hashicorp/terraform-provider-aws/internal/tfresource"
	"github.com/hashicorp/terraform-provider-aws/names"
)

func testAccMember_basic(t *testing.T) {
	ctx := acctest.Context(t)
	var detectiveOutput awstypes.MemberDetail
	resourceName := "aws_detective_member.test"
	dataSourceAlternate := "data.aws_caller_identity.member"
	email := testAccMemberFromEnv(t)

	resource.Test(t, resource.TestCase{
		PreCheck: func() {
			acctest.PreCheck(ctx, t)
			acctest.PreCheckAlternateAccount(t)
		},
		ProtoV5ProviderFactories: acctest.ProtoV5FactoriesAlternate(ctx, t),
		CheckDestroy:             testAccCheckMemberDestroy(ctx),
		ErrorCheck:               acctest.ErrorCheck(t, names.DetectiveServiceID),
		Steps: []resource.TestStep{
			{
				Config: testAccMemberConfig_basic(email),
				Check: resource.ComposeTestCheckFunc(
					testAccCheckMemberExists(ctx, resourceName, &detectiveOutput),
					acctest.CheckResourceAttrAccountID(resourceName, "administrator_id"),
					resource.TestCheckResourceAttrPair(resourceName, names.AttrAccountID, dataSourceAlternate, names.AttrAccountID),
					acctest.CheckResourceAttrRFC3339(resourceName, "invited_time"),
					acctest.CheckResourceAttrRFC3339(resourceName, "updated_time"),
<<<<<<< HEAD
					resource.TestCheckResourceAttr(resourceName, "status", string(awstypes.MemberStatusInvited)),
=======
					resource.TestCheckResourceAttr(resourceName, names.AttrStatus, detective.MemberStatusInvited),
>>>>>>> 242ac03e
				),
			},
			{
				Config:                  testAccMemberConfig_basic(email),
				ResourceName:            resourceName,
				ImportState:             true,
				ImportStateVerify:       true,
				ImportStateVerifyIgnore: []string{"disable_email_notification"},
			},
		},
	})
}

func testAccMember_disappears(t *testing.T) {
	ctx := acctest.Context(t)
	var detectiveOutput awstypes.MemberDetail
	resourceName := "aws_detective_member.test"
	email := testAccMemberFromEnv(t)

	resource.Test(t, resource.TestCase{
		PreCheck: func() {
			acctest.PreCheck(ctx, t)
			acctest.PreCheckAlternateAccount(t)
		},
		ProtoV5ProviderFactories: acctest.ProtoV5FactoriesAlternate(ctx, t),
		CheckDestroy:             testAccCheckMemberDestroy(ctx),
		ErrorCheck:               acctest.ErrorCheck(t, names.DetectiveServiceID),
		Steps: []resource.TestStep{
			{
				Config: testAccMemberConfig_basic(email),
				Check: resource.ComposeTestCheckFunc(
					testAccCheckMemberExists(ctx, resourceName, &detectiveOutput),
					acctest.CheckResourceDisappears(ctx, acctest.Provider, tfdetective.ResourceMember(), resourceName),
				),
				ExpectNonEmptyPlan: true,
			},
		},
	})
}

func testAccMember_message(t *testing.T) {
	ctx := acctest.Context(t)
	var detectiveOutput awstypes.MemberDetail
	resourceName := "aws_detective_member.test"
	dataSourceAlternate := "data.aws_caller_identity.member"
	email := testAccMemberFromEnv(t)

	resource.Test(t, resource.TestCase{
		PreCheck: func() {
			acctest.PreCheck(ctx, t)
			acctest.PreCheckAlternateAccount(t)
		},
		ProtoV5ProviderFactories: acctest.ProtoV5FactoriesAlternate(ctx, t),
		CheckDestroy:             testAccCheckInvitationAccepterDestroy(ctx),
		ErrorCheck:               acctest.ErrorCheck(t, names.DetectiveServiceID),
		Steps: []resource.TestStep{
			{
				Config: testAccMemberConfig_invitationMessage(email),
				Check: resource.ComposeTestCheckFunc(
					testAccCheckMemberExists(ctx, resourceName, &detectiveOutput),
					acctest.CheckResourceAttrAccountID(resourceName, "administrator_id"),
					resource.TestCheckResourceAttrPair(resourceName, names.AttrAccountID, dataSourceAlternate, names.AttrAccountID),
					acctest.CheckResourceAttrRFC3339(resourceName, "invited_time"),
					acctest.CheckResourceAttrRFC3339(resourceName, "updated_time"),
<<<<<<< HEAD
					resource.TestCheckResourceAttr(resourceName, "status", string(awstypes.MemberStatusInvited)),
=======
					resource.TestCheckResourceAttr(resourceName, names.AttrStatus, detective.MemberStatusInvited),
>>>>>>> 242ac03e
				),
			},
			{
				ResourceName:            resourceName,
				ImportState:             true,
				ImportStateVerify:       true,
				ImportStateVerifyIgnore: []string{names.AttrMessage, "disable_email_notification"},
			},
		},
	})
}

func testAccCheckMemberExists(ctx context.Context, n string, v *awstypes.MemberDetail) resource.TestCheckFunc {
	return func(s *terraform.State) error {
		rs, ok := s.RootModule().Resources[n]
		if !ok {
			return fmt.Errorf("Not found: %s", n)
		}

		conn := acctest.Provider.Meta().(*conns.AWSClient).DetectiveClient(ctx)

		graphARN, accountID, err := tfdetective.MemberParseResourceID(rs.Primary.ID)
		if err != nil {
			return err
		}

		output, err := tfdetective.FindMemberByGraphByTwoPartKey(ctx, conn, graphARN, accountID)

		if err != nil {
			return err
		}

		*v = *output

		return nil
	}
}

func testAccCheckMemberDestroy(ctx context.Context) resource.TestCheckFunc {
	return func(s *terraform.State) error {
		conn := acctest.Provider.Meta().(*conns.AWSClient).DetectiveClient(ctx)

		for _, rs := range s.RootModule().Resources {
			if rs.Type != "aws_detective_member" {
				continue
			}

			graphARN, accountID, err := tfdetective.MemberParseResourceID(rs.Primary.ID)
			if err != nil {
				return err
			}

			_, err = tfdetective.FindMemberByGraphByTwoPartKey(ctx, conn, graphARN, accountID)

			if tfresource.NotFound(err) {
				continue
			}

			if err != nil {
				return err
			}

			return fmt.Errorf("Detective Member %s still exists", rs.Primary.ID)
		}

		return nil
	}
}

func testAccMemberConfig_basic(email string) string {
	return acctest.ConfigCompose(acctest.ConfigAlternateAccountProvider(), fmt.Sprintf(`
data "aws_caller_identity" "member" {
  provider = "awsalternate"
}

resource "aws_detective_graph" "test" {}

resource "aws_detective_member" "test" {
  account_id    = data.aws_caller_identity.member.account_id
  graph_arn     = aws_detective_graph.test.id
  email_address = %[1]q
}
`, email))
}

func testAccMemberConfig_invitationMessage(email string) string {
	return acctest.ConfigCompose(acctest.ConfigAlternateAccountProvider(), fmt.Sprintf(`
data "aws_caller_identity" "member" {
  provider = "awsalternate"
}

resource "aws_detective_graph" "test" {}

resource "aws_detective_member" "test" {
  account_id    = data.aws_caller_identity.member.account_id
  graph_arn     = aws_detective_graph.test.id
  email_address = %[1]q
  message       = "This is a message of the invitation"
}
`, email))
}<|MERGE_RESOLUTION|>--- conflicted
+++ resolved
@@ -42,11 +42,7 @@
 					resource.TestCheckResourceAttrPair(resourceName, names.AttrAccountID, dataSourceAlternate, names.AttrAccountID),
 					acctest.CheckResourceAttrRFC3339(resourceName, "invited_time"),
 					acctest.CheckResourceAttrRFC3339(resourceName, "updated_time"),
-<<<<<<< HEAD
-					resource.TestCheckResourceAttr(resourceName, "status", string(awstypes.MemberStatusInvited)),
-=======
-					resource.TestCheckResourceAttr(resourceName, names.AttrStatus, detective.MemberStatusInvited),
->>>>>>> 242ac03e
+					resource.TestCheckResourceAttr(resourceName, names.AttrStatus, string(awstypes.MemberStatusInvited)),
 				),
 			},
 			{
@@ -111,11 +107,7 @@
 					resource.TestCheckResourceAttrPair(resourceName, names.AttrAccountID, dataSourceAlternate, names.AttrAccountID),
 					acctest.CheckResourceAttrRFC3339(resourceName, "invited_time"),
 					acctest.CheckResourceAttrRFC3339(resourceName, "updated_time"),
-<<<<<<< HEAD
-					resource.TestCheckResourceAttr(resourceName, "status", string(awstypes.MemberStatusInvited)),
-=======
-					resource.TestCheckResourceAttr(resourceName, names.AttrStatus, detective.MemberStatusInvited),
->>>>>>> 242ac03e
+					resource.TestCheckResourceAttr(resourceName, names.AttrStatus, string(awstypes.MemberStatusInvited)),
 				),
 			},
 			{
