// Code generated by internal/generate/servicepackage/main.go; DO NOT EDIT.

package amp

import (
	"context"

	"github.com/aws/aws-sdk-go-v2/aws"
	"github.com/aws/aws-sdk-go-v2/service/amp"
	"github.com/hashicorp/terraform-plugin-log/tflog"
	"github.com/hashicorp/terraform-provider-aws/internal/conns"
	itypes "github.com/hashicorp/terraform-provider-aws/internal/types"
	"github.com/hashicorp/terraform-provider-aws/names"
)

type servicePackage struct{}

func (p *servicePackage) FrameworkDataSources(ctx context.Context) []*itypes.ServicePackageFrameworkDataSource {
	return []*itypes.ServicePackageFrameworkDataSource{
		{
			Factory:  newDefaultScraperConfigurationDataSource,
			TypeName: "aws_prometheus_default_scraper_configuration",
			Name:     "Default Scraper Configuration",
			Region: &itypes.ServicePackageResourceRegion{
				IsGlobal:          false,
				IsOverrideEnabled: false,
			},
		},
	}
}

func (p *servicePackage) FrameworkResources(ctx context.Context) []*itypes.ServicePackageFrameworkResource {
	return []*itypes.ServicePackageFrameworkResource{
		{
			Factory:  newScraperResource,
			TypeName: "aws_prometheus_scraper",
			Name:     "Scraper",
			Tags: &itypes.ServicePackageResourceTags{
				IdentifierAttribute: names.AttrARN,
			},
			Region: &itypes.ServicePackageResourceRegion{
				IsGlobal:          false,
				IsOverrideEnabled: false,
			},
		},
	}
}

func (p *servicePackage) SDKDataSources(ctx context.Context) []*itypes.ServicePackageSDKDataSource {
	return []*itypes.ServicePackageSDKDataSource{
		{
			Factory:  dataSourceWorkspace,
			TypeName: "aws_prometheus_workspace",
			Name:     "Workspace",
			Tags:     &itypes.ServicePackageResourceTags{},
			Region: &itypes.ServicePackageResourceRegion{
				IsGlobal:          false,
				IsOverrideEnabled: false,
			},
		},
		{
			Factory:  dataSourceWorkspaces,
			TypeName: "aws_prometheus_workspaces",
			Name:     "Workspaces",
			Region: &itypes.ServicePackageResourceRegion{
				IsGlobal:          false,
				IsOverrideEnabled: false,
			},
		},
	}
}

func (p *servicePackage) SDKResources(ctx context.Context) []*itypes.ServicePackageSDKResource {
	return []*itypes.ServicePackageSDKResource{
		{
			Factory:  resourceAlertManagerDefinition,
			TypeName: "aws_prometheus_alert_manager_definition",
			Name:     "Alert Manager Definition",
			Region: &itypes.ServicePackageResourceRegion{
				IsGlobal:          false,
				IsOverrideEnabled: false,
			},
		},
		{
			Factory:  resourceRuleGroupNamespace,
			TypeName: "aws_prometheus_rule_group_namespace",
			Name:     "Rule Group Namespace",
<<<<<<< HEAD
			Tags: &types.ServicePackageResourceTags{
				IdentifierAttribute: names.AttrARN,
=======
			Region: &itypes.ServicePackageResourceRegion{
				IsGlobal:          false,
				IsOverrideEnabled: false,
>>>>>>> 37aa06eb
			},
		},
		{
			Factory:  resourceWorkspace,
			TypeName: "aws_prometheus_workspace",
			Name:     "Workspace",
			Tags: &itypes.ServicePackageResourceTags{
				IdentifierAttribute: names.AttrARN,
			},
			Region: &itypes.ServicePackageResourceRegion{
				IsGlobal:          false,
				IsOverrideEnabled: false,
			},
		},
	}
}

func (p *servicePackage) ServicePackageName() string {
	return names.AMP
}

// NewClient returns a new AWS SDK for Go v2 client for this service package's AWS API.
func (p *servicePackage) NewClient(ctx context.Context, config map[string]any) (*amp.Client, error) {
	cfg := *(config["aws_sdkv2_config"].(*aws.Config))
	optFns := []func(*amp.Options){
		amp.WithEndpointResolverV2(newEndpointResolverV2()),
		withBaseEndpoint(config[names.AttrEndpoint].(string)),
		func(o *amp.Options) {
			if region := config["region"].(string); o.Region != region {
				tflog.Info(ctx, "overriding provider-configured AWS API region", map[string]any{
					"service":         "amp",
					"original_region": o.Region,
					"override_region": region,
				})
				o.Region = region
			}
		},
		withExtraOptions(ctx, p, config),
	}

	return amp.NewFromConfig(cfg, optFns...), nil
}

// withExtraOptions returns a functional option that allows this service package to specify extra API client options.
// This option is always called after any generated options.
func withExtraOptions(ctx context.Context, sp conns.ServicePackage, config map[string]any) func(*amp.Options) {
	if v, ok := sp.(interface {
		withExtraOptions(context.Context, map[string]any) []func(*amp.Options)
	}); ok {
		optFns := v.withExtraOptions(ctx, config)

		return func(o *amp.Options) {
			for _, optFn := range optFns {
				optFn(o)
			}
		}
	}

	return func(*amp.Options) {}
}

func ServicePackage(ctx context.Context) conns.ServicePackage {
	return &servicePackage{}
}<|MERGE_RESOLUTION|>--- conflicted
+++ resolved
@@ -85,14 +85,12 @@
 			Factory:  resourceRuleGroupNamespace,
 			TypeName: "aws_prometheus_rule_group_namespace",
 			Name:     "Rule Group Namespace",
-<<<<<<< HEAD
-			Tags: &types.ServicePackageResourceTags{
+			Tags: &itypes.ServicePackageResourceTags{
 				IdentifierAttribute: names.AttrARN,
-=======
+			},
 			Region: &itypes.ServicePackageResourceRegion{
 				IsGlobal:          false,
 				IsOverrideEnabled: false,
->>>>>>> 37aa06eb
 			},
 		},
 		{
