// Code generated by internal/generate/servicepackage/main.go; DO NOT EDIT.

package amp

import (
	"context"
	"unique"

	"github.com/aws/aws-sdk-go-v2/aws"
	"github.com/aws/aws-sdk-go-v2/service/amp"
	"github.com/hashicorp/terraform-plugin-log/tflog"
	"github.com/hashicorp/terraform-provider-aws/internal/conns"
	inttypes "github.com/hashicorp/terraform-provider-aws/internal/types"
	"github.com/hashicorp/terraform-provider-aws/names"
)

type servicePackage struct{}

func (p *servicePackage) FrameworkDataSources(ctx context.Context) []*inttypes.ServicePackageFrameworkDataSource {
	return []*inttypes.ServicePackageFrameworkDataSource{
		{
			Factory:  newDefaultScraperConfigurationDataSource,
			TypeName: "aws_prometheus_default_scraper_configuration",
			Name:     "Default Scraper Configuration",
			Region: &inttypes.ServicePackageResourceRegion{
				IsGlobal:          false,
				IsOverrideEnabled: false,
			},
		},
	}
}

func (p *servicePackage) FrameworkResources(ctx context.Context) []*inttypes.ServicePackageFrameworkResource {
	return []*inttypes.ServicePackageFrameworkResource{
		{
			Factory:  newScraperResource,
			TypeName: "aws_prometheus_scraper",
			Name:     "Scraper",
<<<<<<< HEAD
			Tags: &inttypes.ServicePackageResourceTags{
				IdentifierAttribute: names.AttrARN,
			},
			Region: &inttypes.ServicePackageResourceRegion{
				IsGlobal:          false,
				IsOverrideEnabled: false,
			},
=======
			Tags: unique.Make(types.ServicePackageResourceTags{
				IdentifierAttribute: names.AttrARN,
			}),
>>>>>>> 45438b17
		},
	}
}

func (p *servicePackage) SDKDataSources(ctx context.Context) []*inttypes.ServicePackageSDKDataSource {
	return []*inttypes.ServicePackageSDKDataSource{
		{
			Factory:  dataSourceWorkspace,
			TypeName: "aws_prometheus_workspace",
			Name:     "Workspace",
<<<<<<< HEAD
			Tags:     &inttypes.ServicePackageResourceTags{},
			Region: &inttypes.ServicePackageResourceRegion{
				IsGlobal:                      false,
				IsOverrideEnabled:             true,
				IsValidateOverrideInPartition: true,
			},
=======
			Tags:     unique.Make(types.ServicePackageResourceTags{}),
>>>>>>> 45438b17
		},
		{
			Factory:  dataSourceWorkspaces,
			TypeName: "aws_prometheus_workspaces",
			Name:     "Workspaces",
			Region: &inttypes.ServicePackageResourceRegion{
				IsGlobal:                      false,
				IsOverrideEnabled:             true,
				IsValidateOverrideInPartition: true,
			},
		},
	}
}

func (p *servicePackage) SDKResources(ctx context.Context) []*inttypes.ServicePackageSDKResource {
	return []*inttypes.ServicePackageSDKResource{
		{
			Factory:  resourceAlertManagerDefinition,
			TypeName: "aws_prometheus_alert_manager_definition",
			Name:     "Alert Manager Definition",
			Region: &inttypes.ServicePackageResourceRegion{
				IsGlobal:                      false,
				IsOverrideEnabled:             true,
				IsValidateOverrideInPartition: true,
			},
		},
		{
			Factory:  resourceRuleGroupNamespace,
			TypeName: "aws_prometheus_rule_group_namespace",
			Name:     "Rule Group Namespace",
<<<<<<< HEAD
			Tags: &inttypes.ServicePackageResourceTags{
				IdentifierAttribute: names.AttrARN,
			},
			Region: &inttypes.ServicePackageResourceRegion{
				IsGlobal:                      false,
				IsOverrideEnabled:             true,
				IsValidateOverrideInPartition: true,
			},
=======
			Tags: unique.Make(types.ServicePackageResourceTags{
				IdentifierAttribute: names.AttrARN,
			}),
>>>>>>> 45438b17
		},
		{
			Factory:  resourceWorkspace,
			TypeName: "aws_prometheus_workspace",
			Name:     "Workspace",
<<<<<<< HEAD
			Tags: &inttypes.ServicePackageResourceTags{
				IdentifierAttribute: names.AttrARN,
			},
			Region: &inttypes.ServicePackageResourceRegion{
				IsGlobal:                      false,
				IsOverrideEnabled:             true,
				IsValidateOverrideInPartition: true,
			},
=======
			Tags: unique.Make(types.ServicePackageResourceTags{
				IdentifierAttribute: names.AttrARN,
			}),
>>>>>>> 45438b17
		},
	}
}

func (p *servicePackage) ServicePackageName() string {
	return names.AMP
}

// NewClient returns a new AWS SDK for Go v2 client for this service package's AWS API.
func (p *servicePackage) NewClient(ctx context.Context, config map[string]any) (*amp.Client, error) {
	cfg := *(config["aws_sdkv2_config"].(*aws.Config))
	optFns := []func(*amp.Options){
		amp.WithEndpointResolverV2(newEndpointResolverV2()),
		withBaseEndpoint(config[names.AttrEndpoint].(string)),
		func(o *amp.Options) {
			if region := config[names.AttrRegion].(string); o.Region != region {
				tflog.Info(ctx, "overriding provider-configured AWS API region", map[string]any{
					"service":         p.ServicePackageName(),
					"original_region": o.Region,
					"override_region": region,
				})
				o.Region = region
			}
		},
		withExtraOptions(ctx, p, config),
	}

	return amp.NewFromConfig(cfg, optFns...), nil
}

// withExtraOptions returns a functional option that allows this service package to specify extra API client options.
// This option is always called after any generated options.
func withExtraOptions(ctx context.Context, sp conns.ServicePackage, config map[string]any) func(*amp.Options) {
	if v, ok := sp.(interface {
		withExtraOptions(context.Context, map[string]any) []func(*amp.Options)
	}); ok {
		optFns := v.withExtraOptions(ctx, config)

		return func(o *amp.Options) {
			for _, optFn := range optFns {
				optFn(o)
			}
		}
	}

	return func(*amp.Options) {}
}

func ServicePackage(ctx context.Context) conns.ServicePackage {
	return &servicePackage{}
}<|MERGE_RESOLUTION|>--- conflicted
+++ resolved
@@ -36,19 +36,13 @@
 			Factory:  newScraperResource,
 			TypeName: "aws_prometheus_scraper",
 			Name:     "Scraper",
-<<<<<<< HEAD
-			Tags: &inttypes.ServicePackageResourceTags{
+			Tags: unique.Make(inttypes.ServicePackageResourceTags{
 				IdentifierAttribute: names.AttrARN,
-			},
+			}),
 			Region: &inttypes.ServicePackageResourceRegion{
 				IsGlobal:          false,
 				IsOverrideEnabled: false,
 			},
-=======
-			Tags: unique.Make(types.ServicePackageResourceTags{
-				IdentifierAttribute: names.AttrARN,
-			}),
->>>>>>> 45438b17
 		},
 	}
 }
@@ -59,16 +53,12 @@
 			Factory:  dataSourceWorkspace,
 			TypeName: "aws_prometheus_workspace",
 			Name:     "Workspace",
-<<<<<<< HEAD
-			Tags:     &inttypes.ServicePackageResourceTags{},
+			Tags:     unique.Make(inttypes.ServicePackageResourceTags{}),
 			Region: &inttypes.ServicePackageResourceRegion{
 				IsGlobal:                      false,
 				IsOverrideEnabled:             true,
 				IsValidateOverrideInPartition: true,
 			},
-=======
-			Tags:     unique.Make(types.ServicePackageResourceTags{}),
->>>>>>> 45438b17
 		},
 		{
 			Factory:  dataSourceWorkspaces,
@@ -99,39 +89,27 @@
 			Factory:  resourceRuleGroupNamespace,
 			TypeName: "aws_prometheus_rule_group_namespace",
 			Name:     "Rule Group Namespace",
-<<<<<<< HEAD
-			Tags: &inttypes.ServicePackageResourceTags{
+			Tags: unique.Make(inttypes.ServicePackageResourceTags{
 				IdentifierAttribute: names.AttrARN,
-			},
+			}),
 			Region: &inttypes.ServicePackageResourceRegion{
 				IsGlobal:                      false,
 				IsOverrideEnabled:             true,
 				IsValidateOverrideInPartition: true,
 			},
-=======
-			Tags: unique.Make(types.ServicePackageResourceTags{
-				IdentifierAttribute: names.AttrARN,
-			}),
->>>>>>> 45438b17
 		},
 		{
 			Factory:  resourceWorkspace,
 			TypeName: "aws_prometheus_workspace",
 			Name:     "Workspace",
-<<<<<<< HEAD
-			Tags: &inttypes.ServicePackageResourceTags{
+			Tags: unique.Make(inttypes.ServicePackageResourceTags{
 				IdentifierAttribute: names.AttrARN,
-			},
+			}),
 			Region: &inttypes.ServicePackageResourceRegion{
 				IsGlobal:                      false,
 				IsOverrideEnabled:             true,
 				IsValidateOverrideInPartition: true,
 			},
-=======
-			Tags: unique.Make(types.ServicePackageResourceTags{
-				IdentifierAttribute: names.AttrARN,
-			}),
->>>>>>> 45438b17
 		},
 	}
 }
