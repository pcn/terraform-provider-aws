--- conflicted
+++ resolved
@@ -7,26 +7,19 @@
 	"errors"
 	"fmt"
 	"maps"
-<<<<<<< HEAD
-=======
 	"net"
-	"net/url"
->>>>>>> 74fd065d
 	"os"
 	"path/filepath"
 	"strings"
 	"testing"
 
-<<<<<<< HEAD
 	aws_sdkv2 "github.com/aws/aws-sdk-go-v2/aws"
 	servicecatalog_sdkv2 "github.com/aws/aws-sdk-go-v2/service/servicecatalog"
 	"github.com/aws/smithy-go/middleware"
 	smithyhttp "github.com/aws/smithy-go/transport/http"
-=======
 	aws_sdkv1 "github.com/aws/aws-sdk-go/aws"
 	"github.com/aws/aws-sdk-go/aws/endpoints"
 	servicecatalog_sdkv1 "github.com/aws/aws-sdk-go/service/servicecatalog"
->>>>>>> 74fd065d
 	"github.com/google/go-cmp/cmp"
 	"github.com/hashicorp/aws-sdk-go-base/v2/servicemocks"
 	"github.com/hashicorp/terraform-plugin-sdk/v2/diag"
@@ -250,13 +243,8 @@
 	}
 }
 
-<<<<<<< HEAD
-func defaultEndpoint(region string) string {
+func defaultEndpoint(region string) (url.URL, error) {
 	r := servicecatalog_sdkv2.NewDefaultEndpointResolverV2()
-=======
-func defaultEndpoint(region string) (url.URL, error) {
-	r := endpoints.DefaultResolver()
->>>>>>> 74fd065d
 
 	ep, err := r.ResolveEndpoint(context.Background(), servicecatalog_sdkv2.EndpointParameters{
 		Region: aws_sdkv2.String(region),
@@ -288,11 +276,25 @@
 		ep.URI.Path = "/"
 	}
 
-<<<<<<< HEAD
+	return *url, nil
+}
+
+func defaultFIPSEndpoint(region string) (url.URL, error) {
+	r := endpoints.DefaultResolver()
+
+	ep, err := r.EndpointFor(servicecatalog_sdkv1.EndpointsID, region, func(opt *endpoints.Options) {
+		opt.UseFIPSEndpoint = endpoints.FIPSEndpointStateEnabled
+	})
+	if err != nil {
+		return url.URL{}, err
+	}
+
+	if ep.URI.Path == "" {
+		ep.URI.Path = "/"
+	}
+
 	return ep.URI.String()
-=======
 	return *url, nil
->>>>>>> 74fd065d
 }
 
 func callService(ctx context.Context, t *testing.T, meta *conns.AWSClient) apiCallParams {
@@ -302,7 +304,6 @@
 
 	client := meta.ServiceCatalogClient(ctx)
 
-<<<<<<< HEAD
 	_, err := client.ListPortfolios(ctx, &servicecatalog_sdkv2.ListPortfoliosInput{},
 		func(opts *servicecatalog_sdkv2.Options) {
 			opts.APIOptions = append(opts.APIOptions,
@@ -318,12 +319,14 @@
 	}
 
 	return endpoint
-=======
+	req, _ := client.ListPortfoliosRequest(&servicecatalog_sdkv1.ListPortfoliosInput{})
+
+	req.HTTPRequest.URL.Path = "/"
+
 	return apiCallParams{
 		endpoint: req.HTTPRequest.URL.String(),
 		region:   aws_sdkv1.StringValue(client.Config.Region),
 	}
->>>>>>> 74fd065d
 }
 
 func withNoConfig(_ *caseSetup) {
