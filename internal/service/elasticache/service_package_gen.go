--- conflicted
+++ resolved
@@ -22,33 +22,19 @@
 			Factory:  newDataSourceReservedCacheNodeOffering,
 			TypeName: "aws_elasticache_reserved_cache_node_offering",
 			Name:     "Reserved Cache Node Offering",
-<<<<<<< HEAD
-			Region: &itypes.ServicePackageResourceRegion{
-				IsGlobal:                      false,
-				IsOverrideEnabled:             true,
-				IsValidateOverrideInPartition: true,
-			},
-=======
-			Region: unique.Make(inttypes.ServicePackageResourceRegion{
-				IsOverrideEnabled: false,
-			}),
->>>>>>> f69f8d8f
+			Region: unique.Make(inttypes.ServicePackageResourceRegion{
+				IsOverrideEnabled:             true,
+				IsValidateOverrideInPartition: true,
+			}),
 		},
 		{
 			Factory:  newDataSourceServerlessCache,
 			TypeName: "aws_elasticache_serverless_cache",
 			Name:     "Serverless Cache",
-<<<<<<< HEAD
-			Region: &itypes.ServicePackageResourceRegion{
-				IsGlobal:                      false,
-				IsOverrideEnabled:             true,
-				IsValidateOverrideInPartition: true,
-			},
-=======
-			Region: unique.Make(inttypes.ServicePackageResourceRegion{
-				IsOverrideEnabled: false,
-			}),
->>>>>>> f69f8d8f
+			Region: unique.Make(inttypes.ServicePackageResourceRegion{
+				IsOverrideEnabled:             true,
+				IsValidateOverrideInPartition: true,
+			}),
 		},
 	}
 }
@@ -61,19 +47,11 @@
 			Name:     "Reserved Cache Node",
 			Tags: unique.Make(inttypes.ServicePackageResourceTags{
 				IdentifierAttribute: names.AttrARN,
-<<<<<<< HEAD
-			},
-			Region: &itypes.ServicePackageResourceRegion{
-				IsGlobal:                      false,
-				IsOverrideEnabled:             true,
-				IsValidateOverrideInPartition: true,
-			},
-=======
-			}),
-			Region: unique.Make(inttypes.ServicePackageResourceRegion{
-				IsOverrideEnabled: false,
-			}),
->>>>>>> f69f8d8f
+			}),
+			Region: unique.Make(inttypes.ServicePackageResourceRegion{
+				IsOverrideEnabled:             true,
+				IsValidateOverrideInPartition: true,
+			}),
 		},
 		{
 			Factory:  newServerlessCacheResource,
@@ -81,19 +59,11 @@
 			Name:     "Serverless Cache",
 			Tags: unique.Make(inttypes.ServicePackageResourceTags{
 				IdentifierAttribute: names.AttrARN,
-<<<<<<< HEAD
-			},
-			Region: &itypes.ServicePackageResourceRegion{
-				IsGlobal:                      false,
-				IsOverrideEnabled:             true,
-				IsValidateOverrideInPartition: true,
-			},
-=======
-			}),
-			Region: unique.Make(inttypes.ServicePackageResourceRegion{
-				IsOverrideEnabled: false,
-			}),
->>>>>>> f69f8d8f
+			}),
+			Region: unique.Make(inttypes.ServicePackageResourceRegion{
+				IsOverrideEnabled:             true,
+				IsValidateOverrideInPartition: true,
+			}),
 		},
 	}
 }
