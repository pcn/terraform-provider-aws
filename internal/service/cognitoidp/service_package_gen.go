--- conflicted
+++ resolved
@@ -22,49 +22,28 @@
 			Factory:  newUserGroupDataSource,
 			TypeName: "aws_cognito_user_group",
 			Name:     "User Group",
-<<<<<<< HEAD
-			Region: &itypes.ServicePackageResourceRegion{
-				IsGlobal:                      false,
-				IsOverrideEnabled:             true,
-				IsValidateOverrideInPartition: true,
-			},
-=======
-			Region: unique.Make(inttypes.ServicePackageResourceRegion{
-				IsOverrideEnabled: false,
-			}),
->>>>>>> f69f8d8f
+			Region: unique.Make(inttypes.ServicePackageResourceRegion{
+				IsOverrideEnabled:             true,
+				IsValidateOverrideInPartition: true,
+			}),
 		},
 		{
 			Factory:  newUserGroupsDataSource,
 			TypeName: "aws_cognito_user_groups",
 			Name:     "User Groups",
-<<<<<<< HEAD
-			Region: &itypes.ServicePackageResourceRegion{
-				IsGlobal:                      false,
-				IsOverrideEnabled:             true,
-				IsValidateOverrideInPartition: true,
-			},
-=======
-			Region: unique.Make(inttypes.ServicePackageResourceRegion{
-				IsOverrideEnabled: false,
-			}),
->>>>>>> f69f8d8f
+			Region: unique.Make(inttypes.ServicePackageResourceRegion{
+				IsOverrideEnabled:             true,
+				IsValidateOverrideInPartition: true,
+			}),
 		},
 		{
 			Factory:  newUserPoolDataSource,
 			TypeName: "aws_cognito_user_pool",
 			Name:     "User Pool",
-<<<<<<< HEAD
-			Region: &itypes.ServicePackageResourceRegion{
-				IsGlobal:                      false,
-				IsOverrideEnabled:             true,
-				IsValidateOverrideInPartition: true,
-			},
-=======
-			Region: unique.Make(inttypes.ServicePackageResourceRegion{
-				IsOverrideEnabled: false,
-			}),
->>>>>>> f69f8d8f
+			Region: unique.Make(inttypes.ServicePackageResourceRegion{
+				IsOverrideEnabled:             true,
+				IsValidateOverrideInPartition: true,
+			}),
 		},
 	}
 }
@@ -75,33 +54,19 @@
 			Factory:  newManagedUserPoolClientResource,
 			TypeName: "aws_cognito_managed_user_pool_client",
 			Name:     "Managed User Pool Client",
-<<<<<<< HEAD
-			Region: &itypes.ServicePackageResourceRegion{
-				IsGlobal:                      false,
-				IsOverrideEnabled:             true,
-				IsValidateOverrideInPartition: true,
-			},
-=======
-			Region: unique.Make(inttypes.ServicePackageResourceRegion{
-				IsOverrideEnabled: false,
-			}),
->>>>>>> f69f8d8f
+			Region: unique.Make(inttypes.ServicePackageResourceRegion{
+				IsOverrideEnabled:             true,
+				IsValidateOverrideInPartition: true,
+			}),
 		},
 		{
 			Factory:  newUserPoolClientResource,
 			TypeName: "aws_cognito_user_pool_client",
 			Name:     "User Pool Client",
-<<<<<<< HEAD
-			Region: &itypes.ServicePackageResourceRegion{
-				IsGlobal:                      false,
-				IsOverrideEnabled:             true,
-				IsValidateOverrideInPartition: true,
-			},
-=======
-			Region: unique.Make(inttypes.ServicePackageResourceRegion{
-				IsOverrideEnabled: false,
-			}),
->>>>>>> f69f8d8f
+			Region: unique.Make(inttypes.ServicePackageResourceRegion{
+				IsOverrideEnabled:             true,
+				IsValidateOverrideInPartition: true,
+			}),
 		},
 	}
 }
