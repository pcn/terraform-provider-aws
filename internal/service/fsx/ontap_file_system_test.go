package fsx_test

import (
	"context"
	"fmt"
	"regexp"
	"testing"

	"github.com/aws/aws-sdk-go/aws"
	"github.com/aws/aws-sdk-go/service/fsx"
	sdkacctest "github.com/hashicorp/terraform-plugin-sdk/v2/helper/acctest"
	"github.com/hashicorp/terraform-plugin-sdk/v2/helper/resource"
	"github.com/hashicorp/terraform-plugin-sdk/v2/terraform"
	"github.com/hashicorp/terraform-provider-aws/internal/acctest"
	"github.com/hashicorp/terraform-provider-aws/internal/conns"
	tffsx "github.com/hashicorp/terraform-provider-aws/internal/service/fsx"
	"github.com/hashicorp/terraform-provider-aws/internal/tfresource"
)

func TestAccFSxOntapFileSystem_basic(t *testing.T) {
	ctx := acctest.Context(t)
	var filesystem fsx.FileSystem
	resourceName := "aws_fsx_ontap_file_system.test"
	rName := sdkacctest.RandomWithPrefix(acctest.ResourcePrefix)

	resource.ParallelTest(t, resource.TestCase{
<<<<<<< HEAD
		PreCheck:                 func() { acctest.PreCheck(ctx, t); acctest.PreCheckPartitionHasService(fsx.EndpointsID, t) },
=======
		PreCheck:                 func() { acctest.PreCheck(t); acctest.PreCheckPartitionHasService(t, fsx.EndpointsID) },
>>>>>>> 78d002fe
		ErrorCheck:               acctest.ErrorCheck(t, fsx.EndpointsID),
		ProtoV5ProviderFactories: acctest.ProtoV5ProviderFactories,
		CheckDestroy:             testAccCheckOntapFileSystemDestroy(ctx),
		Steps: []resource.TestStep{
			{
				Config: testAccONTAPFileSystemConfig_basic(rName),
				Check: resource.ComposeTestCheckFunc(
					testAccCheckOntapFileSystemExists(ctx, resourceName, &filesystem),
					acctest.MatchResourceAttrRegionalARN(resourceName, "arn", "fsx", regexp.MustCompile(`file-system/fs-.+`)),
					resource.TestCheckResourceAttr(resourceName, "network_interface_ids.#", "2"),
					acctest.CheckResourceAttrAccountID(resourceName, "owner_id"),
					resource.TestCheckResourceAttr(resourceName, "storage_capacity", "1024"),
					resource.TestCheckTypeSetElemAttrPair(resourceName, "subnet_ids.*", "aws_subnet.test1", "id"),
					resource.TestCheckTypeSetElemAttrPair(resourceName, "subnet_ids.*", "aws_subnet.test2", "id"),
					resource.TestCheckResourceAttr(resourceName, "security_group_ids.#", "0"),
					resource.TestCheckResourceAttr(resourceName, "tags.%", "0"),
					resource.TestCheckResourceAttrPair(resourceName, "vpc_id", "aws_vpc.test", "id"),
					resource.TestMatchResourceAttr(resourceName, "weekly_maintenance_start_time", regexp.MustCompile(`^\d:\d\d:\d\d$`)),
					resource.TestCheckResourceAttr(resourceName, "deployment_type", fsx.OntapDeploymentTypeMultiAz1),
					resource.TestCheckResourceAttr(resourceName, "automatic_backup_retention_days", "0"),
					resource.TestCheckResourceAttr(resourceName, "storage_type", fsx.StorageTypeSsd),
					resource.TestCheckResourceAttrSet(resourceName, "kms_key_id"),
					resource.TestCheckResourceAttrSet(resourceName, "endpoint_ip_address_range"),
					resource.TestCheckResourceAttr(resourceName, "route_table_ids.#", "1"),
					resource.TestCheckTypeSetElemAttrPair(resourceName, "route_table_ids.*", "aws_vpc.test", "default_route_table_id"),
					resource.TestCheckResourceAttr(resourceName, "throughput_capacity", "128"),
					resource.TestCheckResourceAttrPair(resourceName, "preferred_subnet_id", "aws_subnet.test1", "id"),
					resource.TestCheckResourceAttr(resourceName, "endpoints.#", "1"),
					resource.TestCheckResourceAttr(resourceName, "endpoints.0.intercluster.#", "1"),
					resource.TestCheckResourceAttrSet(resourceName, "endpoints.0.intercluster.0.dns_name"),
					resource.TestCheckResourceAttr(resourceName, "endpoints.0.management.#", "1"),
					resource.TestCheckResourceAttrSet(resourceName, "endpoints.0.management.0.dns_name"),
					resource.TestCheckResourceAttr(resourceName, "disk_iops_configuration.#", "1"),
					resource.TestCheckResourceAttr(resourceName, "disk_iops_configuration.0.mode", "AUTOMATIC"),
					resource.TestCheckResourceAttr(resourceName, "disk_iops_configuration.0.iops", "3072"),
				),
			},
			{
				ResourceName:            resourceName,
				ImportState:             true,
				ImportStateVerify:       true,
				ImportStateVerifyIgnore: []string{"security_group_ids"},
			},
		},
	})
}

func TestAccFSxOntapFileSystem_fsxSingleAz(t *testing.T) {
	ctx := acctest.Context(t)
	var filesystem fsx.FileSystem
	resourceName := "aws_fsx_ontap_file_system.test"
	rName := sdkacctest.RandomWithPrefix(acctest.ResourcePrefix)

	resource.ParallelTest(t, resource.TestCase{
<<<<<<< HEAD
		PreCheck:                 func() { acctest.PreCheck(ctx, t); acctest.PreCheckPartitionHasService(fsx.EndpointsID, t) },
=======
		PreCheck:                 func() { acctest.PreCheck(t); acctest.PreCheckPartitionHasService(t, fsx.EndpointsID) },
>>>>>>> 78d002fe
		ErrorCheck:               acctest.ErrorCheck(t, fsx.EndpointsID),
		ProtoV5ProviderFactories: acctest.ProtoV5ProviderFactories,
		CheckDestroy:             testAccCheckOntapFileSystemDestroy(ctx),
		Steps: []resource.TestStep{
			{
				Config: testAccONTAPFileSystemConfig_singleAz(rName),
				Check: resource.ComposeTestCheckFunc(
					testAccCheckOntapFileSystemExists(ctx, resourceName, &filesystem),
					acctest.MatchResourceAttrRegionalARN(resourceName, "arn", "fsx", regexp.MustCompile(`file-system/fs-.+`)),
					resource.TestCheckResourceAttr(resourceName, "deployment_type", fsx.OntapDeploymentTypeSingleAz1),
				),
			},
			{
				ResourceName:            resourceName,
				ImportState:             true,
				ImportStateVerify:       true,
				ImportStateVerifyIgnore: []string{"security_group_ids"},
			},
		},
	})
}

func TestAccFSxOntapFileSystem_fsxAdminPassword(t *testing.T) {
	ctx := acctest.Context(t)
	var filesystem1, filesystem2 fsx.FileSystem
	resourceName := "aws_fsx_ontap_file_system.test"
	rName := sdkacctest.RandomWithPrefix(acctest.ResourcePrefix)
	pass1 := sdkacctest.RandomWithPrefix(acctest.ResourcePrefix)
	pass2 := sdkacctest.RandomWithPrefix(acctest.ResourcePrefix)

	resource.ParallelTest(t, resource.TestCase{
<<<<<<< HEAD
		PreCheck:                 func() { acctest.PreCheck(ctx, t); acctest.PreCheckPartitionHasService(fsx.EndpointsID, t) },
=======
		PreCheck:                 func() { acctest.PreCheck(t); acctest.PreCheckPartitionHasService(t, fsx.EndpointsID) },
>>>>>>> 78d002fe
		ErrorCheck:               acctest.ErrorCheck(t, fsx.EndpointsID),
		ProtoV5ProviderFactories: acctest.ProtoV5ProviderFactories,
		CheckDestroy:             testAccCheckOntapFileSystemDestroy(ctx),
		Steps: []resource.TestStep{
			{
				Config: testAccONTAPFileSystemConfig_adminPassword(rName, pass1),
				Check: resource.ComposeTestCheckFunc(
					testAccCheckOntapFileSystemExists(ctx, resourceName, &filesystem1),
					resource.TestCheckResourceAttr(resourceName, "fsx_admin_password", pass1),
				),
			},
			{
				ResourceName:            resourceName,
				ImportState:             true,
				ImportStateVerify:       true,
				ImportStateVerifyIgnore: []string{"security_group_ids", "fsx_admin_password"},
			},
			{
				Config: testAccONTAPFileSystemConfig_adminPassword(rName, pass2),
				Check: resource.ComposeTestCheckFunc(
					testAccCheckOntapFileSystemExists(ctx, resourceName, &filesystem2),
					testAccCheckOntapFileSystemNotRecreated(&filesystem1, &filesystem2),
					resource.TestCheckResourceAttr(resourceName, "fsx_admin_password", pass2),
				),
			},
		},
	})
}

func TestAccFSxOntapFileSystem_endpointIPAddressRange(t *testing.T) {
	ctx := acctest.Context(t)
	var filesystem fsx.FileSystem
	resourceName := "aws_fsx_ontap_file_system.test"
	rName := sdkacctest.RandomWithPrefix(acctest.ResourcePrefix)

	resource.ParallelTest(t, resource.TestCase{
<<<<<<< HEAD
		PreCheck:                 func() { acctest.PreCheck(ctx, t); acctest.PreCheckPartitionHasService(fsx.EndpointsID, t) },
=======
		PreCheck:                 func() { acctest.PreCheck(t); acctest.PreCheckPartitionHasService(t, fsx.EndpointsID) },
>>>>>>> 78d002fe
		ErrorCheck:               acctest.ErrorCheck(t, fsx.EndpointsID),
		ProtoV5ProviderFactories: acctest.ProtoV5ProviderFactories,
		CheckDestroy:             testAccCheckOntapFileSystemDestroy(ctx),
		Steps: []resource.TestStep{
			{
				Config: testAccONTAPFileSystemConfig_endpointIPAddressRange(rName),
				Check: resource.ComposeTestCheckFunc(
					testAccCheckOntapFileSystemExists(ctx, resourceName, &filesystem),
					resource.TestCheckResourceAttr(resourceName, "endpoint_ip_address_range", "198.19.255.0/24"),
				),
			},
			{
				ResourceName:            resourceName,
				ImportState:             true,
				ImportStateVerify:       true,
				ImportStateVerifyIgnore: []string{"security_group_ids"},
			},
		},
	})
}

func TestAccFSxOntapFileSystem_diskIops(t *testing.T) {
	ctx := acctest.Context(t)
	var filesystem fsx.FileSystem
	resourceName := "aws_fsx_ontap_file_system.test"
	rName := sdkacctest.RandomWithPrefix(acctest.ResourcePrefix)

	resource.ParallelTest(t, resource.TestCase{
<<<<<<< HEAD
		PreCheck:                 func() { acctest.PreCheck(ctx, t); acctest.PreCheckPartitionHasService(fsx.EndpointsID, t) },
=======
		PreCheck:                 func() { acctest.PreCheck(t); acctest.PreCheckPartitionHasService(t, fsx.EndpointsID) },
>>>>>>> 78d002fe
		ErrorCheck:               acctest.ErrorCheck(t, fsx.EndpointsID),
		ProtoV5ProviderFactories: acctest.ProtoV5ProviderFactories,
		CheckDestroy:             testAccCheckOntapFileSystemDestroy(ctx),
		Steps: []resource.TestStep{
			{
				Config: testAccONTAPFileSystemConfig_diskIOPSConfiguration(rName, 3072),
				Check: resource.ComposeTestCheckFunc(
					testAccCheckOntapFileSystemExists(ctx, resourceName, &filesystem),
					resource.TestCheckResourceAttr(resourceName, "disk_iops_configuration.#", "1"),
					resource.TestCheckResourceAttr(resourceName, "disk_iops_configuration.0.mode", "USER_PROVISIONED"),
					resource.TestCheckResourceAttr(resourceName, "disk_iops_configuration.0.iops", "3072"),
				),
			},
			{
				ResourceName:            resourceName,
				ImportState:             true,
				ImportStateVerify:       true,
				ImportStateVerifyIgnore: []string{"security_group_ids"},
			},
			{
				Config: testAccONTAPFileSystemConfig_diskIOPSConfiguration(rName, 4000),
				Check: resource.ComposeTestCheckFunc(
					testAccCheckOntapFileSystemExists(ctx, resourceName, &filesystem),
					resource.TestCheckResourceAttr(resourceName, "disk_iops_configuration.#", "1"),
					resource.TestCheckResourceAttr(resourceName, "disk_iops_configuration.0.mode", "USER_PROVISIONED"),
					resource.TestCheckResourceAttr(resourceName, "disk_iops_configuration.0.iops", "4000"),
				),
			},
		},
	})
}

func TestAccFSxOntapFileSystem_disappears(t *testing.T) {
	ctx := acctest.Context(t)
	var filesystem fsx.FileSystem
	resourceName := "aws_fsx_ontap_file_system.test"
	rName := sdkacctest.RandomWithPrefix(acctest.ResourcePrefix)

	resource.ParallelTest(t, resource.TestCase{
<<<<<<< HEAD
		PreCheck:                 func() { acctest.PreCheck(ctx, t); acctest.PreCheckPartitionHasService(fsx.EndpointsID, t) },
=======
		PreCheck:                 func() { acctest.PreCheck(t); acctest.PreCheckPartitionHasService(t, fsx.EndpointsID) },
>>>>>>> 78d002fe
		ErrorCheck:               acctest.ErrorCheck(t, fsx.EndpointsID),
		ProtoV5ProviderFactories: acctest.ProtoV5ProviderFactories,
		CheckDestroy:             testAccCheckOntapFileSystemDestroy(ctx),
		Steps: []resource.TestStep{
			{
				Config: testAccONTAPFileSystemConfig_basic(rName),
				Check: resource.ComposeTestCheckFunc(
					testAccCheckOntapFileSystemExists(ctx, resourceName, &filesystem),
					acctest.CheckResourceDisappears(ctx, acctest.Provider, tffsx.ResourceOntapFileSystem(), resourceName),
				),
				ExpectNonEmptyPlan: true,
			},
		},
	})
}

func TestAccFSxOntapFileSystem_securityGroupIDs(t *testing.T) {
	ctx := acctest.Context(t)
	var filesystem1, filesystem2 fsx.FileSystem
	resourceName := "aws_fsx_ontap_file_system.test"
	rName := sdkacctest.RandomWithPrefix(acctest.ResourcePrefix)

	resource.ParallelTest(t, resource.TestCase{
<<<<<<< HEAD
		PreCheck:                 func() { acctest.PreCheck(ctx, t); acctest.PreCheckPartitionHasService(fsx.EndpointsID, t) },
=======
		PreCheck:                 func() { acctest.PreCheck(t); acctest.PreCheckPartitionHasService(t, fsx.EndpointsID) },
>>>>>>> 78d002fe
		ErrorCheck:               acctest.ErrorCheck(t, fsx.EndpointsID),
		ProtoV5ProviderFactories: acctest.ProtoV5ProviderFactories,
		CheckDestroy:             testAccCheckOntapFileSystemDestroy(ctx),
		Steps: []resource.TestStep{
			{
				Config: testAccONTAPFileSystemConfig_securityGroupIDs1(rName),
				Check: resource.ComposeTestCheckFunc(
					testAccCheckOntapFileSystemExists(ctx, resourceName, &filesystem1),
					resource.TestCheckResourceAttr(resourceName, "security_group_ids.#", "1"),
				),
			},
			{
				ResourceName:            resourceName,
				ImportState:             true,
				ImportStateVerify:       true,
				ImportStateVerifyIgnore: []string{"security_group_ids"},
			},
			{
				Config: testAccONTAPFileSystemConfig_securityGroupIDs2(rName),
				Check: resource.ComposeTestCheckFunc(
					testAccCheckOntapFileSystemExists(ctx, resourceName, &filesystem2),
					testAccCheckOntapFileSystemRecreated(&filesystem1, &filesystem2),
					resource.TestCheckResourceAttr(resourceName, "security_group_ids.#", "2"),
				),
			},
		},
	})
}

func TestAccFSxOntapFileSystem_routeTableIDs(t *testing.T) {
	ctx := acctest.Context(t)
	var filesystem1 fsx.FileSystem
	resourceName := "aws_fsx_ontap_file_system.test"
	rName := sdkacctest.RandomWithPrefix(acctest.ResourcePrefix)

	resource.ParallelTest(t, resource.TestCase{
<<<<<<< HEAD
		PreCheck:                 func() { acctest.PreCheck(ctx, t); acctest.PreCheckPartitionHasService(fsx.EndpointsID, t) },
=======
		PreCheck:                 func() { acctest.PreCheck(t); acctest.PreCheckPartitionHasService(t, fsx.EndpointsID) },
>>>>>>> 78d002fe
		ErrorCheck:               acctest.ErrorCheck(t, fsx.EndpointsID),
		ProtoV5ProviderFactories: acctest.ProtoV5ProviderFactories,
		CheckDestroy:             testAccCheckOntapFileSystemDestroy(ctx),
		Steps: []resource.TestStep{
			{
				Config: testAccONTAPFileSystemConfig_routeTable(rName),
				Check: resource.ComposeTestCheckFunc(
					testAccCheckOntapFileSystemExists(ctx, resourceName, &filesystem1),
					resource.TestCheckResourceAttr(resourceName, "route_table_ids.#", "1"),
					resource.TestCheckTypeSetElemAttrPair(resourceName, "route_table_ids.*", "aws_route_table.test", "id"),
				),
			},
			{
				ResourceName:            resourceName,
				ImportState:             true,
				ImportStateVerify:       true,
				ImportStateVerifyIgnore: []string{"security_group_ids"},
			},
		},
	})
}

func TestAccFSxOntapFileSystem_tags(t *testing.T) {
	ctx := acctest.Context(t)
	var filesystem1, filesystem2, filesystem3 fsx.FileSystem
	resourceName := "aws_fsx_ontap_file_system.test"
	rName := sdkacctest.RandomWithPrefix(acctest.ResourcePrefix)

	resource.ParallelTest(t, resource.TestCase{
<<<<<<< HEAD
		PreCheck:                 func() { acctest.PreCheck(ctx, t); acctest.PreCheckPartitionHasService(fsx.EndpointsID, t) },
=======
		PreCheck:                 func() { acctest.PreCheck(t); acctest.PreCheckPartitionHasService(t, fsx.EndpointsID) },
>>>>>>> 78d002fe
		ErrorCheck:               acctest.ErrorCheck(t, fsx.EndpointsID),
		ProtoV5ProviderFactories: acctest.ProtoV5ProviderFactories,
		CheckDestroy:             testAccCheckOntapFileSystemDestroy(ctx),
		Steps: []resource.TestStep{
			{
				Config: testAccONTAPFileSystemConfig_tags1(rName, "key1", "value1"),
				Check: resource.ComposeTestCheckFunc(
					testAccCheckOntapFileSystemExists(ctx, resourceName, &filesystem1),
					resource.TestCheckResourceAttr(resourceName, "tags.%", "1"),
					resource.TestCheckResourceAttr(resourceName, "tags.key1", "value1"),
				),
			},
			{
				ResourceName:            resourceName,
				ImportState:             true,
				ImportStateVerify:       true,
				ImportStateVerifyIgnore: []string{"security_group_ids"},
			},
			{
				Config: testAccONTAPFileSystemConfig_tags2(rName, "key1", "value1updated", "key2", "value2"),
				Check: resource.ComposeTestCheckFunc(
					testAccCheckOntapFileSystemExists(ctx, resourceName, &filesystem2),
					testAccCheckOntapFileSystemNotRecreated(&filesystem1, &filesystem2),
					resource.TestCheckResourceAttr(resourceName, "tags.%", "2"),
					resource.TestCheckResourceAttr(resourceName, "tags.key1", "value1updated"),
					resource.TestCheckResourceAttr(resourceName, "tags.key2", "value2"),
				),
			},
			{
				Config: testAccONTAPFileSystemConfig_tags1(rName, "key2", "value2"),
				Check: resource.ComposeTestCheckFunc(
					testAccCheckOntapFileSystemExists(ctx, resourceName, &filesystem3),
					testAccCheckOntapFileSystemNotRecreated(&filesystem2, &filesystem3),
					resource.TestCheckResourceAttr(resourceName, "tags.%", "1"),
					resource.TestCheckResourceAttr(resourceName, "tags.key2", "value2"),
				),
			},
		},
	})
}

func TestAccFSxOntapFileSystem_weeklyMaintenanceStartTime(t *testing.T) {
	ctx := acctest.Context(t)
	var filesystem1, filesystem2 fsx.FileSystem
	resourceName := "aws_fsx_ontap_file_system.test"
	rName := sdkacctest.RandomWithPrefix(acctest.ResourcePrefix)

	resource.ParallelTest(t, resource.TestCase{
<<<<<<< HEAD
		PreCheck:                 func() { acctest.PreCheck(ctx, t); acctest.PreCheckPartitionHasService(fsx.EndpointsID, t) },
=======
		PreCheck:                 func() { acctest.PreCheck(t); acctest.PreCheckPartitionHasService(t, fsx.EndpointsID) },
>>>>>>> 78d002fe
		ErrorCheck:               acctest.ErrorCheck(t, fsx.EndpointsID),
		ProtoV5ProviderFactories: acctest.ProtoV5ProviderFactories,
		CheckDestroy:             testAccCheckOntapFileSystemDestroy(ctx),
		Steps: []resource.TestStep{
			{
				Config: testAccONTAPFileSystemConfig_weeklyMaintenanceStartTime(rName, "1:01:01"),
				Check: resource.ComposeTestCheckFunc(
					testAccCheckOntapFileSystemExists(ctx, resourceName, &filesystem1),
					resource.TestCheckResourceAttr(resourceName, "weekly_maintenance_start_time", "1:01:01"),
				),
			},
			{
				ResourceName:            resourceName,
				ImportState:             true,
				ImportStateVerify:       true,
				ImportStateVerifyIgnore: []string{"security_group_ids"},
			},
			{
				Config: testAccONTAPFileSystemConfig_weeklyMaintenanceStartTime(rName, "2:02:02"),
				Check: resource.ComposeTestCheckFunc(
					testAccCheckOntapFileSystemExists(ctx, resourceName, &filesystem2),
					testAccCheckOntapFileSystemNotRecreated(&filesystem1, &filesystem2),
					resource.TestCheckResourceAttr(resourceName, "weekly_maintenance_start_time", "2:02:02"),
				),
			},
		},
	})
}

func TestAccFSxOntapFileSystem_automaticBackupRetentionDays(t *testing.T) {
	ctx := acctest.Context(t)
	var filesystem1, filesystem2 fsx.FileSystem
	resourceName := "aws_fsx_ontap_file_system.test"
	rName := sdkacctest.RandomWithPrefix(acctest.ResourcePrefix)

	resource.ParallelTest(t, resource.TestCase{
<<<<<<< HEAD
		PreCheck:                 func() { acctest.PreCheck(ctx, t); acctest.PreCheckPartitionHasService(fsx.EndpointsID, t) },
=======
		PreCheck:                 func() { acctest.PreCheck(t); acctest.PreCheckPartitionHasService(t, fsx.EndpointsID) },
>>>>>>> 78d002fe
		ErrorCheck:               acctest.ErrorCheck(t, fsx.EndpointsID),
		ProtoV5ProviderFactories: acctest.ProtoV5ProviderFactories,
		CheckDestroy:             testAccCheckOntapFileSystemDestroy(ctx),
		Steps: []resource.TestStep{
			{
				Config: testAccONTAPFileSystemConfig_automaticBackupRetentionDays(rName, 90),
				Check: resource.ComposeTestCheckFunc(
					testAccCheckOntapFileSystemExists(ctx, resourceName, &filesystem1),
					resource.TestCheckResourceAttr(resourceName, "automatic_backup_retention_days", "90"),
				),
			},
			{
				ResourceName:            resourceName,
				ImportState:             true,
				ImportStateVerify:       true,
				ImportStateVerifyIgnore: []string{"security_group_ids"},
			},
			{
				Config: testAccONTAPFileSystemConfig_automaticBackupRetentionDays(rName, 0),
				Check: resource.ComposeTestCheckFunc(
					testAccCheckOntapFileSystemExists(ctx, resourceName, &filesystem2),
					testAccCheckOntapFileSystemNotRecreated(&filesystem1, &filesystem2),
					resource.TestCheckResourceAttr(resourceName, "automatic_backup_retention_days", "0"),
				),
			},
			{
				Config: testAccONTAPFileSystemConfig_automaticBackupRetentionDays(rName, 1),
				Check: resource.ComposeTestCheckFunc(
					testAccCheckOntapFileSystemExists(ctx, resourceName, &filesystem1),
					resource.TestCheckResourceAttr(resourceName, "automatic_backup_retention_days", "1"),
				),
			},
		},
	})
}

func TestAccFSxOntapFileSystem_kmsKeyID(t *testing.T) {
	ctx := acctest.Context(t)
	var filesystem fsx.FileSystem
	resourceName := "aws_fsx_ontap_file_system.test"
	rName := sdkacctest.RandomWithPrefix(acctest.ResourcePrefix)

	resource.ParallelTest(t, resource.TestCase{
<<<<<<< HEAD
		PreCheck:                 func() { acctest.PreCheck(ctx, t); acctest.PreCheckPartitionHasService(fsx.EndpointsID, t) },
=======
		PreCheck:                 func() { acctest.PreCheck(t); acctest.PreCheckPartitionHasService(t, fsx.EndpointsID) },
>>>>>>> 78d002fe
		ErrorCheck:               acctest.ErrorCheck(t, fsx.EndpointsID),
		ProtoV5ProviderFactories: acctest.ProtoV5ProviderFactories,
		CheckDestroy:             testAccCheckOntapFileSystemDestroy(ctx),
		Steps: []resource.TestStep{
			{
				Config: testAccONTAPFileSystemConfig_kmsKeyID(rName),
				Check: resource.ComposeTestCheckFunc(
					testAccCheckOntapFileSystemExists(ctx, resourceName, &filesystem),
					resource.TestCheckResourceAttrPair(resourceName, "kms_key_id", "aws_kms_key.test", "arn"),
				),
			},
			{
				ResourceName:            resourceName,
				ImportState:             true,
				ImportStateVerify:       true,
				ImportStateVerifyIgnore: []string{"security_group_ids"},
			},
		},
	})
}

func TestAccFSxOntapFileSystem_dailyAutomaticBackupStartTime(t *testing.T) {
	ctx := acctest.Context(t)
	var filesystem1, filesystem2 fsx.FileSystem
	resourceName := "aws_fsx_ontap_file_system.test"
	rName := sdkacctest.RandomWithPrefix(acctest.ResourcePrefix)

	resource.ParallelTest(t, resource.TestCase{
<<<<<<< HEAD
		PreCheck:                 func() { acctest.PreCheck(ctx, t); acctest.PreCheckPartitionHasService(fsx.EndpointsID, t) },
=======
		PreCheck:                 func() { acctest.PreCheck(t); acctest.PreCheckPartitionHasService(t, fsx.EndpointsID) },
>>>>>>> 78d002fe
		ErrorCheck:               acctest.ErrorCheck(t, fsx.EndpointsID),
		ProtoV5ProviderFactories: acctest.ProtoV5ProviderFactories,
		CheckDestroy:             testAccCheckLustreFileSystemDestroy(ctx),
		Steps: []resource.TestStep{
			{
				Config: testAccONTAPFileSystemConfig_dailyAutomaticBackupStartTime(rName, "01:01"),
				Check: resource.ComposeTestCheckFunc(
					testAccCheckOntapFileSystemExists(ctx, resourceName, &filesystem1),
					resource.TestCheckResourceAttr(resourceName, "daily_automatic_backup_start_time", "01:01"),
				),
			},
			{
				ResourceName:            resourceName,
				ImportState:             true,
				ImportStateVerify:       true,
				ImportStateVerifyIgnore: []string{"security_group_ids"},
			},
			{
				Config: testAccONTAPFileSystemConfig_dailyAutomaticBackupStartTime(rName, "02:02"),
				Check: resource.ComposeTestCheckFunc(
					testAccCheckOntapFileSystemExists(ctx, resourceName, &filesystem2),
					testAccCheckOntapFileSystemNotRecreated(&filesystem1, &filesystem2),
					resource.TestCheckResourceAttr(resourceName, "daily_automatic_backup_start_time", "02:02"),
				),
			},
		},
	})
}

func TestAccFSxOntapFileSystem_throughputCapacity(t *testing.T) {
	ctx := acctest.Context(t)
	var filesystem1, filesystem2 fsx.FileSystem
	resourceName := "aws_fsx_ontap_file_system.test"
	rName := sdkacctest.RandomWithPrefix(acctest.ResourcePrefix)

	resource.ParallelTest(t, resource.TestCase{
<<<<<<< HEAD
		PreCheck:                 func() { acctest.PreCheck(ctx, t); acctest.PreCheckPartitionHasService(fsx.EndpointsID, t) },
=======
		PreCheck:                 func() { acctest.PreCheck(t); acctest.PreCheckPartitionHasService(t, fsx.EndpointsID) },
>>>>>>> 78d002fe
		ErrorCheck:               acctest.ErrorCheck(t, fsx.EndpointsID),
		ProtoV5ProviderFactories: acctest.ProtoV5ProviderFactories,
		CheckDestroy:             testAccCheckOntapFileSystemDestroy(ctx),
		Steps: []resource.TestStep{
			{
				Config: testAccONTAPFileSystemConfig_basic(rName),
				Check: resource.ComposeTestCheckFunc(
					testAccCheckOntapFileSystemExists(ctx, resourceName, &filesystem1),
					resource.TestCheckResourceAttr(resourceName, "throughput_capacity", "128"),
				),
			},
			{
				ResourceName:            resourceName,
				ImportState:             true,
				ImportStateVerify:       true,
				ImportStateVerifyIgnore: []string{"security_group_ids"},
			},
			{
				Config: testAccONTAPFileSystemConfig_throughputCapacity(rName),
				Check: resource.ComposeTestCheckFunc(
					testAccCheckOntapFileSystemExists(ctx, resourceName, &filesystem2),
					testAccCheckOntapFileSystemNotRecreated(&filesystem1, &filesystem2),
					resource.TestCheckResourceAttr(resourceName, "throughput_capacity", "256"),
				),
			},
		},
	})
}

func TestAccFSxOntapFileSystem_storageCapacity(t *testing.T) {
	ctx := acctest.Context(t)
	var filesystem1, filesystem2 fsx.FileSystem
	resourceName := "aws_fsx_ontap_file_system.test"
	rName := sdkacctest.RandomWithPrefix(acctest.ResourcePrefix)

	resource.ParallelTest(t, resource.TestCase{
<<<<<<< HEAD
		PreCheck:                 func() { acctest.PreCheck(ctx, t); acctest.PreCheckPartitionHasService(fsx.EndpointsID, t) },
=======
		PreCheck:                 func() { acctest.PreCheck(t); acctest.PreCheckPartitionHasService(t, fsx.EndpointsID) },
>>>>>>> 78d002fe
		ErrorCheck:               acctest.ErrorCheck(t, fsx.EndpointsID),
		ProtoV5ProviderFactories: acctest.ProtoV5ProviderFactories,
		CheckDestroy:             testAccCheckOntapFileSystemDestroy(ctx),
		Steps: []resource.TestStep{
			{
				Config: testAccONTAPFileSystemConfig_basic(rName),
				Check: resource.ComposeTestCheckFunc(
					testAccCheckOntapFileSystemExists(ctx, resourceName, &filesystem1),
					resource.TestCheckResourceAttr(resourceName, "storage_capacity", "1024"),
				),
			},
			{
				ResourceName:            resourceName,
				ImportState:             true,
				ImportStateVerify:       true,
				ImportStateVerifyIgnore: []string{"security_group_ids"},
			},
			{
				Config: testAccONTAPFileSystemConfig_storageCapacity(rName),
				Check: resource.ComposeTestCheckFunc(
					testAccCheckOntapFileSystemExists(ctx, resourceName, &filesystem2),
					testAccCheckOntapFileSystemNotRecreated(&filesystem1, &filesystem2),
					resource.TestCheckResourceAttr(resourceName, "storage_capacity", "2048"),
				),
			},
		},
	})
}

func testAccCheckOntapFileSystemExists(ctx context.Context, resourceName string, fs *fsx.FileSystem) resource.TestCheckFunc {
	return func(s *terraform.State) error {
		rs, ok := s.RootModule().Resources[resourceName]
		if !ok {
			return fmt.Errorf("Not found: %s", resourceName)
		}

		conn := acctest.Provider.Meta().(*conns.AWSClient).FSxConn()

		filesystem, err := tffsx.FindFileSystemByID(ctx, conn, rs.Primary.ID)
		if err != nil {
			return err
		}

		if filesystem == nil {
			return fmt.Errorf("FSx ONTAP File System (%s) not found", rs.Primary.ID)
		}

		*fs = *filesystem

		return nil
	}
}

func testAccCheckOntapFileSystemDestroy(ctx context.Context) resource.TestCheckFunc {
	return func(s *terraform.State) error {
		conn := acctest.Provider.Meta().(*conns.AWSClient).FSxConn()

		for _, rs := range s.RootModule().Resources {
			if rs.Type != "aws_fsx_ontap_file_system" {
				continue
			}

			filesystem, err := tffsx.FindFileSystemByID(ctx, conn, rs.Primary.ID)
			if tfresource.NotFound(err) {
				continue
			}

			if filesystem != nil {
				return fmt.Errorf("FSx ONTAP File System (%s) still exists", rs.Primary.ID)
			}
		}
		return nil
	}
}

func testAccCheckOntapFileSystemNotRecreated(i, j *fsx.FileSystem) resource.TestCheckFunc {
	return func(s *terraform.State) error {
		if aws.StringValue(i.FileSystemId) != aws.StringValue(j.FileSystemId) {
			return fmt.Errorf("FSx ONTAP File System (%s) recreated", aws.StringValue(i.FileSystemId))
		}

		return nil
	}
}

func testAccCheckOntapFileSystemRecreated(i, j *fsx.FileSystem) resource.TestCheckFunc {
	return func(s *terraform.State) error {
		if aws.StringValue(i.FileSystemId) == aws.StringValue(j.FileSystemId) {
			return fmt.Errorf("FSx ONTAP File System (%s) not recreated", aws.StringValue(i.FileSystemId))
		}

		return nil
	}
}

func testAccOntapFileSystemBaseConfig(rName string) string {
	return acctest.ConfigCompose(acctest.ConfigAvailableAZsNoOptIn(), fmt.Sprintf(`
data "aws_partition" "current" {}

resource "aws_vpc" "test" {
  cidr_block = "10.0.0.0/16"

  tags = {
    Name = %[1]q
  }
}

resource "aws_subnet" "test1" {
  vpc_id            = aws_vpc.test.id
  cidr_block        = "10.0.1.0/24"
  availability_zone = data.aws_availability_zones.available.names[0]

  tags = {
    Name = %[1]q
  }
}

resource "aws_subnet" "test2" {
  vpc_id            = aws_vpc.test.id
  cidr_block        = "10.0.2.0/24"
  availability_zone = data.aws_availability_zones.available.names[1]

  tags = {
    Name = %[1]q
  }
}
`, rName))
}

func testAccONTAPFileSystemConfig_basic(rName string) string {
	return acctest.ConfigCompose(testAccOntapFileSystemBaseConfig(rName), `
resource "aws_fsx_ontap_file_system" "test" {
  storage_capacity    = 1024
  subnet_ids          = [aws_subnet.test1.id, aws_subnet.test2.id]
  deployment_type     = "MULTI_AZ_1"
  throughput_capacity = 128
  preferred_subnet_id = aws_subnet.test1.id
}
`)
}

func testAccONTAPFileSystemConfig_singleAz(rName string) string {
	return acctest.ConfigCompose(testAccOntapFileSystemBaseConfig(rName), `
resource "aws_fsx_ontap_file_system" "test" {
  storage_capacity    = 1024
  subnet_ids          = [aws_subnet.test1.id]
  deployment_type     = "SINGLE_AZ_1"
  throughput_capacity = 128
  preferred_subnet_id = aws_subnet.test1.id
}
`)
}

func testAccONTAPFileSystemConfig_adminPassword(rName, pass string) string {
	return acctest.ConfigCompose(testAccOntapFileSystemBaseConfig(rName), fmt.Sprintf(`
resource "aws_fsx_ontap_file_system" "test" {
  storage_capacity    = 1024
  subnet_ids          = [aws_subnet.test1.id, aws_subnet.test2.id]
  deployment_type     = "MULTI_AZ_1"
  throughput_capacity = 128
  preferred_subnet_id = aws_subnet.test1.id
  fsx_admin_password  = %[2]q

  tags = {
    Name = %[1]q
  }
}
`, rName, pass))
}

func testAccONTAPFileSystemConfig_endpointIPAddressRange(rName string) string {
	return acctest.ConfigCompose(testAccOntapFileSystemBaseConfig(rName), fmt.Sprintf(`
resource "aws_fsx_ontap_file_system" "test" {
  storage_capacity          = 1024
  subnet_ids                = [aws_subnet.test1.id, aws_subnet.test2.id]
  deployment_type           = "MULTI_AZ_1"
  throughput_capacity       = 128
  preferred_subnet_id       = aws_subnet.test1.id
  endpoint_ip_address_range = "198.19.255.0/24"

  tags = {
    Name = %[1]q
  }
}
`, rName))
}

func testAccONTAPFileSystemConfig_diskIOPSConfiguration(rName string, iops int) string {
	return acctest.ConfigCompose(testAccOntapFileSystemBaseConfig(rName), fmt.Sprintf(`
resource "aws_fsx_ontap_file_system" "test" {
  storage_capacity    = 1024
  subnet_ids          = [aws_subnet.test1.id, aws_subnet.test2.id]
  deployment_type     = "MULTI_AZ_1"
  throughput_capacity = 128
  preferred_subnet_id = aws_subnet.test1.id

  disk_iops_configuration {
    mode = "USER_PROVISIONED"
    iops = %[2]d
  }

  tags = {
    Name = %[1]q
  }
}
`, rName, iops))
}

func testAccONTAPFileSystemConfig_routeTable(rName string) string {
	return acctest.ConfigCompose(testAccOntapFileSystemBaseConfig(rName), fmt.Sprintf(`
resource "aws_internet_gateway" "test" {
  vpc_id = aws_vpc.test.id

  tags = {
    Name = %[1]q
  }
}

resource "aws_route_table" "test" {
  vpc_id = aws_vpc.test.id

  route {
    cidr_block = "0.0.0.0/0"
    gateway_id = aws_internet_gateway.test.id
  }

  tags = {
    Name = %[1]q
  }
}

resource "aws_fsx_ontap_file_system" "test" {
  storage_capacity    = 1024
  subnet_ids          = [aws_subnet.test1.id, aws_subnet.test2.id]
  deployment_type     = "MULTI_AZ_1"
  throughput_capacity = 128
  preferred_subnet_id = aws_subnet.test1.id
  route_table_ids     = [aws_route_table.test.id]

  tags = {
    Name = %[1]q
  }
}
`, rName))
}

func testAccONTAPFileSystemConfig_securityGroupIDs1(rName string) string {
	return acctest.ConfigCompose(testAccOntapFileSystemBaseConfig(rName), fmt.Sprintf(`
resource "aws_security_group" "test1" {
  description = "security group for FSx testing"
  vpc_id      = aws_vpc.test.id

  ingress {
    cidr_blocks = [aws_vpc.test.cidr_block]
    from_port   = 0
    protocol    = -1
    to_port     = 0
  }

  egress {
    cidr_blocks = ["0.0.0.0/0"]
    from_port   = 0
    protocol    = "-1"
    to_port     = 0
  }

  tags = {
    Name = %[1]q
  }
}

resource "aws_fsx_ontap_file_system" "test" {
  security_group_ids  = [aws_security_group.test1.id]
  storage_capacity    = 1024
  subnet_ids          = [aws_subnet.test1.id, aws_subnet.test2.id]
  deployment_type     = "MULTI_AZ_1"
  throughput_capacity = 128
  preferred_subnet_id = aws_subnet.test1.id

  tags = {
    Name = %[1]q
  }
}
`, rName))
}

func testAccONTAPFileSystemConfig_securityGroupIDs2(rName string) string {
	return acctest.ConfigCompose(testAccOntapFileSystemBaseConfig(rName), fmt.Sprintf(`
resource "aws_security_group" "test1" {
  description = "security group for FSx testing"
  vpc_id      = aws_vpc.test.id

  ingress {
    cidr_blocks = [aws_vpc.test.cidr_block]
    from_port   = 0
    protocol    = -1
    to_port     = 0
  }

  egress {
    cidr_blocks = ["0.0.0.0/0"]
    from_port   = 0
    protocol    = "-1"
    to_port     = 0
  }

  tags = {
    Name = %[1]q
  }
}

resource "aws_security_group" "test2" {
  description = "security group for FSx testing"
  vpc_id      = aws_vpc.test.id

  ingress {
    cidr_blocks = [aws_vpc.test.cidr_block]
    from_port   = 0
    protocol    = -1
    to_port     = 0
  }

  egress {
    cidr_blocks = ["0.0.0.0/0"]
    from_port   = 0
    protocol    = "-1"
    to_port     = 0
  }

  tags = {
    Name = %[1]q
  }
}

resource "aws_fsx_ontap_file_system" "test" {
  security_group_ids  = [aws_security_group.test1.id, aws_security_group.test2.id]
  storage_capacity    = 1024
  subnet_ids          = [aws_subnet.test1.id, aws_subnet.test2.id]
  deployment_type     = "MULTI_AZ_1"
  throughput_capacity = 128
  preferred_subnet_id = aws_subnet.test1.id

  tags = {
    Name = %[1]q
  }
}
`, rName))
}

func testAccONTAPFileSystemConfig_tags1(rName, tagKey1, tagValue1 string) string {
	return acctest.ConfigCompose(testAccOntapFileSystemBaseConfig(rName), fmt.Sprintf(`
resource "aws_fsx_ontap_file_system" "test" {
  storage_capacity    = 1024
  subnet_ids          = [aws_subnet.test1.id, aws_subnet.test2.id]
  deployment_type     = "MULTI_AZ_1"
  throughput_capacity = 128
  preferred_subnet_id = aws_subnet.test1.id

  tags = {
    %[1]q = %[2]q
  }
}
`, tagKey1, tagValue1))
}

func testAccONTAPFileSystemConfig_tags2(rName, tagKey1, tagValue1, tagKey2, tagValue2 string) string {
	return acctest.ConfigCompose(testAccOntapFileSystemBaseConfig(rName), fmt.Sprintf(`
resource "aws_fsx_ontap_file_system" "test" {
  storage_capacity    = 1024
  subnet_ids          = [aws_subnet.test1.id, aws_subnet.test2.id]
  deployment_type     = "MULTI_AZ_1"
  throughput_capacity = 128
  preferred_subnet_id = aws_subnet.test1.id

  tags = {
    %[1]q = %[2]q
    %[3]q = %[4]q
  }
}
`, tagKey1, tagValue1, tagKey2, tagValue2))
}

func testAccONTAPFileSystemConfig_weeklyMaintenanceStartTime(rName, weeklyMaintenanceStartTime string) string {
	return acctest.ConfigCompose(testAccOntapFileSystemBaseConfig(rName), fmt.Sprintf(`
resource "aws_fsx_ontap_file_system" "test" {
  storage_capacity              = 1024
  subnet_ids                    = [aws_subnet.test1.id, aws_subnet.test2.id]
  deployment_type               = "MULTI_AZ_1"
  throughput_capacity           = 128
  preferred_subnet_id           = aws_subnet.test1.id
  weekly_maintenance_start_time = %[2]q

  tags = {
    Name = %[1]q
  }
}
`, rName, weeklyMaintenanceStartTime))
}

func testAccONTAPFileSystemConfig_dailyAutomaticBackupStartTime(rName, dailyAutomaticBackupStartTime string) string {
	return acctest.ConfigCompose(testAccOntapFileSystemBaseConfig(rName), fmt.Sprintf(`
resource "aws_fsx_ontap_file_system" "test" {
  storage_capacity                  = 1024
  subnet_ids                        = [aws_subnet.test1.id, aws_subnet.test2.id]
  deployment_type                   = "MULTI_AZ_1"
  throughput_capacity               = 128
  preferred_subnet_id               = aws_subnet.test1.id
  daily_automatic_backup_start_time = %[2]q
  automatic_backup_retention_days   = 1

  tags = {
    Name = %[1]q
  }
}
`, rName, dailyAutomaticBackupStartTime))
}

func testAccONTAPFileSystemConfig_automaticBackupRetentionDays(rName string, retention int) string {
	return acctest.ConfigCompose(testAccOntapFileSystemBaseConfig(rName), fmt.Sprintf(`
resource "aws_fsx_ontap_file_system" "test" {
  storage_capacity                = 1024
  subnet_ids                      = [aws_subnet.test1.id, aws_subnet.test2.id]
  deployment_type                 = "MULTI_AZ_1"
  throughput_capacity             = 128
  preferred_subnet_id             = aws_subnet.test1.id
  automatic_backup_retention_days = %[2]d

  tags = {
    Name = %[1]q
  }
}
`, rName, retention))
}

func testAccONTAPFileSystemConfig_kmsKeyID(rName string) string {
	return acctest.ConfigCompose(testAccOntapFileSystemBaseConfig(rName), fmt.Sprintf(`
resource "aws_kms_key" "test" {
  description             = %[1]q
  deletion_window_in_days = 7
}

resource "aws_fsx_ontap_file_system" "test" {
  storage_capacity    = 1024
  subnet_ids          = [aws_subnet.test1.id, aws_subnet.test2.id]
  deployment_type     = "MULTI_AZ_1"
  throughput_capacity = 128
  preferred_subnet_id = aws_subnet.test1.id
  kms_key_id          = aws_kms_key.test.arn

  tags = {
    Name = %[1]q
  }
}
`, rName))
}

func testAccONTAPFileSystemConfig_throughputCapacity(rName string) string {
	return acctest.ConfigCompose(testAccOntapFileSystemBaseConfig(rName), `
resource "aws_fsx_ontap_file_system" "test" {
  storage_capacity    = 1024
  subnet_ids          = [aws_subnet.test1.id, aws_subnet.test2.id]
  deployment_type     = "MULTI_AZ_1"
  throughput_capacity = 256
  preferred_subnet_id = aws_subnet.test1.id
}
`)
}

func testAccONTAPFileSystemConfig_storageCapacity(rName string) string {
	return acctest.ConfigCompose(testAccOntapFileSystemBaseConfig(rName), `
resource "aws_fsx_ontap_file_system" "test" {
  storage_capacity    = 2048
  subnet_ids          = [aws_subnet.test1.id, aws_subnet.test2.id]
  deployment_type     = "MULTI_AZ_1"
  throughput_capacity = 128
  preferred_subnet_id = aws_subnet.test1.id
}
`)
}<|MERGE_RESOLUTION|>--- conflicted
+++ resolved
@@ -24,11 +24,7 @@
 	rName := sdkacctest.RandomWithPrefix(acctest.ResourcePrefix)
 
 	resource.ParallelTest(t, resource.TestCase{
-<<<<<<< HEAD
-		PreCheck:                 func() { acctest.PreCheck(ctx, t); acctest.PreCheckPartitionHasService(fsx.EndpointsID, t) },
-=======
-		PreCheck:                 func() { acctest.PreCheck(t); acctest.PreCheckPartitionHasService(t, fsx.EndpointsID) },
->>>>>>> 78d002fe
+		PreCheck:                 func() { acctest.PreCheck(ctx, t); acctest.PreCheckPartitionHasService(t, fsx.EndpointsID) },
 		ErrorCheck:               acctest.ErrorCheck(t, fsx.EndpointsID),
 		ProtoV5ProviderFactories: acctest.ProtoV5ProviderFactories,
 		CheckDestroy:             testAccCheckOntapFileSystemDestroy(ctx),
@@ -83,11 +79,7 @@
 	rName := sdkacctest.RandomWithPrefix(acctest.ResourcePrefix)
 
 	resource.ParallelTest(t, resource.TestCase{
-<<<<<<< HEAD
-		PreCheck:                 func() { acctest.PreCheck(ctx, t); acctest.PreCheckPartitionHasService(fsx.EndpointsID, t) },
-=======
-		PreCheck:                 func() { acctest.PreCheck(t); acctest.PreCheckPartitionHasService(t, fsx.EndpointsID) },
->>>>>>> 78d002fe
+		PreCheck:                 func() { acctest.PreCheck(ctx, t); acctest.PreCheckPartitionHasService(t, fsx.EndpointsID) },
 		ErrorCheck:               acctest.ErrorCheck(t, fsx.EndpointsID),
 		ProtoV5ProviderFactories: acctest.ProtoV5ProviderFactories,
 		CheckDestroy:             testAccCheckOntapFileSystemDestroy(ctx),
@@ -119,11 +111,7 @@
 	pass2 := sdkacctest.RandomWithPrefix(acctest.ResourcePrefix)
 
 	resource.ParallelTest(t, resource.TestCase{
-<<<<<<< HEAD
-		PreCheck:                 func() { acctest.PreCheck(ctx, t); acctest.PreCheckPartitionHasService(fsx.EndpointsID, t) },
-=======
-		PreCheck:                 func() { acctest.PreCheck(t); acctest.PreCheckPartitionHasService(t, fsx.EndpointsID) },
->>>>>>> 78d002fe
+		PreCheck:                 func() { acctest.PreCheck(ctx, t); acctest.PreCheckPartitionHasService(t, fsx.EndpointsID) },
 		ErrorCheck:               acctest.ErrorCheck(t, fsx.EndpointsID),
 		ProtoV5ProviderFactories: acctest.ProtoV5ProviderFactories,
 		CheckDestroy:             testAccCheckOntapFileSystemDestroy(ctx),
@@ -160,11 +148,7 @@
 	rName := sdkacctest.RandomWithPrefix(acctest.ResourcePrefix)
 
 	resource.ParallelTest(t, resource.TestCase{
-<<<<<<< HEAD
-		PreCheck:                 func() { acctest.PreCheck(ctx, t); acctest.PreCheckPartitionHasService(fsx.EndpointsID, t) },
-=======
-		PreCheck:                 func() { acctest.PreCheck(t); acctest.PreCheckPartitionHasService(t, fsx.EndpointsID) },
->>>>>>> 78d002fe
+		PreCheck:                 func() { acctest.PreCheck(ctx, t); acctest.PreCheckPartitionHasService(t, fsx.EndpointsID) },
 		ErrorCheck:               acctest.ErrorCheck(t, fsx.EndpointsID),
 		ProtoV5ProviderFactories: acctest.ProtoV5ProviderFactories,
 		CheckDestroy:             testAccCheckOntapFileSystemDestroy(ctx),
@@ -193,11 +177,7 @@
 	rName := sdkacctest.RandomWithPrefix(acctest.ResourcePrefix)
 
 	resource.ParallelTest(t, resource.TestCase{
-<<<<<<< HEAD
-		PreCheck:                 func() { acctest.PreCheck(ctx, t); acctest.PreCheckPartitionHasService(fsx.EndpointsID, t) },
-=======
-		PreCheck:                 func() { acctest.PreCheck(t); acctest.PreCheckPartitionHasService(t, fsx.EndpointsID) },
->>>>>>> 78d002fe
+		PreCheck:                 func() { acctest.PreCheck(ctx, t); acctest.PreCheckPartitionHasService(t, fsx.EndpointsID) },
 		ErrorCheck:               acctest.ErrorCheck(t, fsx.EndpointsID),
 		ProtoV5ProviderFactories: acctest.ProtoV5ProviderFactories,
 		CheckDestroy:             testAccCheckOntapFileSystemDestroy(ctx),
@@ -237,11 +217,7 @@
 	rName := sdkacctest.RandomWithPrefix(acctest.ResourcePrefix)
 
 	resource.ParallelTest(t, resource.TestCase{
-<<<<<<< HEAD
-		PreCheck:                 func() { acctest.PreCheck(ctx, t); acctest.PreCheckPartitionHasService(fsx.EndpointsID, t) },
-=======
-		PreCheck:                 func() { acctest.PreCheck(t); acctest.PreCheckPartitionHasService(t, fsx.EndpointsID) },
->>>>>>> 78d002fe
+		PreCheck:                 func() { acctest.PreCheck(ctx, t); acctest.PreCheckPartitionHasService(t, fsx.EndpointsID) },
 		ErrorCheck:               acctest.ErrorCheck(t, fsx.EndpointsID),
 		ProtoV5ProviderFactories: acctest.ProtoV5ProviderFactories,
 		CheckDestroy:             testAccCheckOntapFileSystemDestroy(ctx),
@@ -265,11 +241,7 @@
 	rName := sdkacctest.RandomWithPrefix(acctest.ResourcePrefix)
 
 	resource.ParallelTest(t, resource.TestCase{
-<<<<<<< HEAD
-		PreCheck:                 func() { acctest.PreCheck(ctx, t); acctest.PreCheckPartitionHasService(fsx.EndpointsID, t) },
-=======
-		PreCheck:                 func() { acctest.PreCheck(t); acctest.PreCheckPartitionHasService(t, fsx.EndpointsID) },
->>>>>>> 78d002fe
+		PreCheck:                 func() { acctest.PreCheck(ctx, t); acctest.PreCheckPartitionHasService(t, fsx.EndpointsID) },
 		ErrorCheck:               acctest.ErrorCheck(t, fsx.EndpointsID),
 		ProtoV5ProviderFactories: acctest.ProtoV5ProviderFactories,
 		CheckDestroy:             testAccCheckOntapFileSystemDestroy(ctx),
@@ -306,11 +278,7 @@
 	rName := sdkacctest.RandomWithPrefix(acctest.ResourcePrefix)
 
 	resource.ParallelTest(t, resource.TestCase{
-<<<<<<< HEAD
-		PreCheck:                 func() { acctest.PreCheck(ctx, t); acctest.PreCheckPartitionHasService(fsx.EndpointsID, t) },
-=======
-		PreCheck:                 func() { acctest.PreCheck(t); acctest.PreCheckPartitionHasService(t, fsx.EndpointsID) },
->>>>>>> 78d002fe
+		PreCheck:                 func() { acctest.PreCheck(ctx, t); acctest.PreCheckPartitionHasService(t, fsx.EndpointsID) },
 		ErrorCheck:               acctest.ErrorCheck(t, fsx.EndpointsID),
 		ProtoV5ProviderFactories: acctest.ProtoV5ProviderFactories,
 		CheckDestroy:             testAccCheckOntapFileSystemDestroy(ctx),
@@ -340,11 +308,7 @@
 	rName := sdkacctest.RandomWithPrefix(acctest.ResourcePrefix)
 
 	resource.ParallelTest(t, resource.TestCase{
-<<<<<<< HEAD
-		PreCheck:                 func() { acctest.PreCheck(ctx, t); acctest.PreCheckPartitionHasService(fsx.EndpointsID, t) },
-=======
-		PreCheck:                 func() { acctest.PreCheck(t); acctest.PreCheckPartitionHasService(t, fsx.EndpointsID) },
->>>>>>> 78d002fe
+		PreCheck:                 func() { acctest.PreCheck(ctx, t); acctest.PreCheckPartitionHasService(t, fsx.EndpointsID) },
 		ErrorCheck:               acctest.ErrorCheck(t, fsx.EndpointsID),
 		ProtoV5ProviderFactories: acctest.ProtoV5ProviderFactories,
 		CheckDestroy:             testAccCheckOntapFileSystemDestroy(ctx),
@@ -393,11 +357,7 @@
 	rName := sdkacctest.RandomWithPrefix(acctest.ResourcePrefix)
 
 	resource.ParallelTest(t, resource.TestCase{
-<<<<<<< HEAD
-		PreCheck:                 func() { acctest.PreCheck(ctx, t); acctest.PreCheckPartitionHasService(fsx.EndpointsID, t) },
-=======
-		PreCheck:                 func() { acctest.PreCheck(t); acctest.PreCheckPartitionHasService(t, fsx.EndpointsID) },
->>>>>>> 78d002fe
+		PreCheck:                 func() { acctest.PreCheck(ctx, t); acctest.PreCheckPartitionHasService(t, fsx.EndpointsID) },
 		ErrorCheck:               acctest.ErrorCheck(t, fsx.EndpointsID),
 		ProtoV5ProviderFactories: acctest.ProtoV5ProviderFactories,
 		CheckDestroy:             testAccCheckOntapFileSystemDestroy(ctx),
@@ -434,11 +394,7 @@
 	rName := sdkacctest.RandomWithPrefix(acctest.ResourcePrefix)
 
 	resource.ParallelTest(t, resource.TestCase{
-<<<<<<< HEAD
-		PreCheck:                 func() { acctest.PreCheck(ctx, t); acctest.PreCheckPartitionHasService(fsx.EndpointsID, t) },
-=======
-		PreCheck:                 func() { acctest.PreCheck(t); acctest.PreCheckPartitionHasService(t, fsx.EndpointsID) },
->>>>>>> 78d002fe
+		PreCheck:                 func() { acctest.PreCheck(ctx, t); acctest.PreCheckPartitionHasService(t, fsx.EndpointsID) },
 		ErrorCheck:               acctest.ErrorCheck(t, fsx.EndpointsID),
 		ProtoV5ProviderFactories: acctest.ProtoV5ProviderFactories,
 		CheckDestroy:             testAccCheckOntapFileSystemDestroy(ctx),
@@ -482,11 +438,7 @@
 	rName := sdkacctest.RandomWithPrefix(acctest.ResourcePrefix)
 
 	resource.ParallelTest(t, resource.TestCase{
-<<<<<<< HEAD
-		PreCheck:                 func() { acctest.PreCheck(ctx, t); acctest.PreCheckPartitionHasService(fsx.EndpointsID, t) },
-=======
-		PreCheck:                 func() { acctest.PreCheck(t); acctest.PreCheckPartitionHasService(t, fsx.EndpointsID) },
->>>>>>> 78d002fe
+		PreCheck:                 func() { acctest.PreCheck(ctx, t); acctest.PreCheckPartitionHasService(t, fsx.EndpointsID) },
 		ErrorCheck:               acctest.ErrorCheck(t, fsx.EndpointsID),
 		ProtoV5ProviderFactories: acctest.ProtoV5ProviderFactories,
 		CheckDestroy:             testAccCheckOntapFileSystemDestroy(ctx),
@@ -515,11 +467,7 @@
 	rName := sdkacctest.RandomWithPrefix(acctest.ResourcePrefix)
 
 	resource.ParallelTest(t, resource.TestCase{
-<<<<<<< HEAD
-		PreCheck:                 func() { acctest.PreCheck(ctx, t); acctest.PreCheckPartitionHasService(fsx.EndpointsID, t) },
-=======
-		PreCheck:                 func() { acctest.PreCheck(t); acctest.PreCheckPartitionHasService(t, fsx.EndpointsID) },
->>>>>>> 78d002fe
+		PreCheck:                 func() { acctest.PreCheck(ctx, t); acctest.PreCheckPartitionHasService(t, fsx.EndpointsID) },
 		ErrorCheck:               acctest.ErrorCheck(t, fsx.EndpointsID),
 		ProtoV5ProviderFactories: acctest.ProtoV5ProviderFactories,
 		CheckDestroy:             testAccCheckLustreFileSystemDestroy(ctx),
@@ -556,11 +504,7 @@
 	rName := sdkacctest.RandomWithPrefix(acctest.ResourcePrefix)
 
 	resource.ParallelTest(t, resource.TestCase{
-<<<<<<< HEAD
-		PreCheck:                 func() { acctest.PreCheck(ctx, t); acctest.PreCheckPartitionHasService(fsx.EndpointsID, t) },
-=======
-		PreCheck:                 func() { acctest.PreCheck(t); acctest.PreCheckPartitionHasService(t, fsx.EndpointsID) },
->>>>>>> 78d002fe
+		PreCheck:                 func() { acctest.PreCheck(ctx, t); acctest.PreCheckPartitionHasService(t, fsx.EndpointsID) },
 		ErrorCheck:               acctest.ErrorCheck(t, fsx.EndpointsID),
 		ProtoV5ProviderFactories: acctest.ProtoV5ProviderFactories,
 		CheckDestroy:             testAccCheckOntapFileSystemDestroy(ctx),
@@ -597,11 +541,7 @@
 	rName := sdkacctest.RandomWithPrefix(acctest.ResourcePrefix)
 
 	resource.ParallelTest(t, resource.TestCase{
-<<<<<<< HEAD
-		PreCheck:                 func() { acctest.PreCheck(ctx, t); acctest.PreCheckPartitionHasService(fsx.EndpointsID, t) },
-=======
-		PreCheck:                 func() { acctest.PreCheck(t); acctest.PreCheckPartitionHasService(t, fsx.EndpointsID) },
->>>>>>> 78d002fe
+		PreCheck:                 func() { acctest.PreCheck(ctx, t); acctest.PreCheckPartitionHasService(t, fsx.EndpointsID) },
 		ErrorCheck:               acctest.ErrorCheck(t, fsx.EndpointsID),
 		ProtoV5ProviderFactories: acctest.ProtoV5ProviderFactories,
 		CheckDestroy:             testAccCheckOntapFileSystemDestroy(ctx),
