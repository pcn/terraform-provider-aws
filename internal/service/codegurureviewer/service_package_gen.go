// Code generated by internal/generate/servicepackage/main.go; DO NOT EDIT.

package codegurureviewer

import (
	"context"
	"unique"

	"github.com/aws/aws-sdk-go-v2/aws"
	"github.com/aws/aws-sdk-go-v2/service/codegurureviewer"
	"github.com/hashicorp/terraform-plugin-log/tflog"
	"github.com/hashicorp/terraform-provider-aws/internal/conns"
	inttypes "github.com/hashicorp/terraform-provider-aws/internal/types"
	"github.com/hashicorp/terraform-provider-aws/names"
)

type servicePackage struct{}

func (p *servicePackage) FrameworkDataSources(ctx context.Context) []*inttypes.ServicePackageFrameworkDataSource {
	return []*inttypes.ServicePackageFrameworkDataSource{}
}

func (p *servicePackage) FrameworkResources(ctx context.Context) []*inttypes.ServicePackageFrameworkResource {
	return []*inttypes.ServicePackageFrameworkResource{}
}

func (p *servicePackage) SDKDataSources(ctx context.Context) []*inttypes.ServicePackageSDKDataSource {
	return []*inttypes.ServicePackageSDKDataSource{}
}

func (p *servicePackage) SDKResources(ctx context.Context) []*inttypes.ServicePackageSDKResource {
	return []*inttypes.ServicePackageSDKResource{
		{
			Factory:  resourceRepositoryAssociation,
			TypeName: "aws_codegurureviewer_repository_association",
			Name:     "Repository Association",
<<<<<<< HEAD
			Tags: &inttypes.ServicePackageResourceTags{
				IdentifierAttribute: names.AttrID,
			},
			Region: &inttypes.ServicePackageResourceRegion{
				IsGlobal:                      false,
				IsOverrideEnabled:             true,
				IsValidateOverrideInPartition: true,
			},
=======
			Tags: unique.Make(types.ServicePackageResourceTags{
				IdentifierAttribute: names.AttrID,
			}),
>>>>>>> 45438b17
		},
	}
}

func (p *servicePackage) ServicePackageName() string {
	return names.CodeGuruReviewer
}

// NewClient returns a new AWS SDK for Go v2 client for this service package's AWS API.
func (p *servicePackage) NewClient(ctx context.Context, config map[string]any) (*codegurureviewer.Client, error) {
	cfg := *(config["aws_sdkv2_config"].(*aws.Config))
	optFns := []func(*codegurureviewer.Options){
		codegurureviewer.WithEndpointResolverV2(newEndpointResolverV2()),
		withBaseEndpoint(config[names.AttrEndpoint].(string)),
		func(o *codegurureviewer.Options) {
			if region := config[names.AttrRegion].(string); o.Region != region {
				tflog.Info(ctx, "overriding provider-configured AWS API region", map[string]any{
					"service":         p.ServicePackageName(),
					"original_region": o.Region,
					"override_region": region,
				})
				o.Region = region
			}
		},
		withExtraOptions(ctx, p, config),
	}

	return codegurureviewer.NewFromConfig(cfg, optFns...), nil
}

// withExtraOptions returns a functional option that allows this service package to specify extra API client options.
// This option is always called after any generated options.
func withExtraOptions(ctx context.Context, sp conns.ServicePackage, config map[string]any) func(*codegurureviewer.Options) {
	if v, ok := sp.(interface {
		withExtraOptions(context.Context, map[string]any) []func(*codegurureviewer.Options)
	}); ok {
		optFns := v.withExtraOptions(ctx, config)

		return func(o *codegurureviewer.Options) {
			for _, optFn := range optFns {
				optFn(o)
			}
		}
	}

	return func(*codegurureviewer.Options) {}
}

func ServicePackage(ctx context.Context) conns.ServicePackage {
	return &servicePackage{}
}<|MERGE_RESOLUTION|>--- conflicted
+++ resolved
@@ -34,20 +34,14 @@
 			Factory:  resourceRepositoryAssociation,
 			TypeName: "aws_codegurureviewer_repository_association",
 			Name:     "Repository Association",
-<<<<<<< HEAD
-			Tags: &inttypes.ServicePackageResourceTags{
+			Tags: unique.Make(inttypes.ServicePackageResourceTags{
 				IdentifierAttribute: names.AttrID,
-			},
+			}),
 			Region: &inttypes.ServicePackageResourceRegion{
 				IsGlobal:                      false,
 				IsOverrideEnabled:             true,
 				IsValidateOverrideInPartition: true,
 			},
-=======
-			Tags: unique.Make(types.ServicePackageResourceTags{
-				IdentifierAttribute: names.AttrID,
-			}),
->>>>>>> 45438b17
 		},
 	}
 }
