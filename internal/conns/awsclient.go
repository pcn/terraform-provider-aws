--- conflicted
+++ resolved
@@ -29,12 +29,7 @@
 type AWSClient struct {
 	accountID                 string
 	awsConfig                 *aws.Config
-<<<<<<< HEAD
-	clients                   map[string]any
-=======
 	clients                   map[string]map[string]any // Region -> service package name -> API client.
-	conns                     map[string]any
->>>>>>> 37aa06eb
 	defaultTagsConfig         *tftags.DefaultConfig
 	endpoints                 map[string]string // From provider configuration.
 	httpClient                *http.Client
