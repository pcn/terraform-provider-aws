--- conflicted
+++ resolved
@@ -23,43 +23,26 @@
 
 The following arguments are required:
 
-<<<<<<< HEAD
-* `region` - (Optional) Region where this resource will be [managed](https://docs.aws.amazon.com/general/latest/gr/rande.html#regional-endpoints). Defaults to the Region set in the [provider configuration](https://registry.terraform.io/providers/hashicorp/aws/latest/docs#aws-configuration-reference).
-* `name` - (Required) The name for the bucket.
-* `bundle_id` - (Required) - The ID of the bundle to use for the bucket. A bucket bundle specifies the monthly cost, storage space, and data transfer quota for a bucket. Use the [get-bucket-bundles](https://docs.aws.amazon.com/cli/latest/reference/lightsail/get-bucket-bundles.html) cli command to get a list of bundle IDs that you can specify.
-* `force_delete` - (Optional) - Force Delete non-empty buckets using `terraform destroy`. AWS by default will not delete an s3 bucket which is not empty, to prevent losing bucket data and affecting other resources in lightsail. If `force_delete` is set to `true` the bucket will be deleted even when not empty.
-* `tags` - (Optional) A map of tags to assign to the resource. To create a key-only tag, use an empty string as the value. If configured with a provider `default_tags` configuration block present, tags with matching keys will overwrite those defined at the provider-level.
-=======
 * `bundle_id` - (Required) Bundle ID to use for the bucket. A bucket bundle specifies the monthly cost, storage space, and data transfer quota for a bucket. Use the [get-bucket-bundles](https://docs.aws.amazon.com/cli/latest/reference/lightsail/get-bucket-bundles.html) cli command to get a list of bundle IDs that you can specify.
 * `name` - (Required) Name for the bucket.
 
 The following arguments are optional:
 
 * `force_delete` - (Optional) Whether to force delete non-empty buckets using `terraform destroy`. AWS by default will not delete a bucket which is not empty, to prevent losing bucket data and affecting other resources in Lightsail. If `force_delete` is set to `true` the bucket will be deleted even when not empty.
+* `region` - (Optional) Region where this resource will be [managed](https://docs.aws.amazon.com/general/latest/gr/rande.html#regional-endpoints). Defaults to the Region set in the [provider configuration](https://registry.terraform.io/providers/hashicorp/aws/latest/docs#aws-configuration-reference).
 * `tags` - (Optional) Map of tags to assign to the resource. To create a key-only tag, use an empty string as the value. If configured with a provider `default_tags` configuration block present, tags with matching keys will overwrite those defined at the provider-level.
->>>>>>> f7a3b98d
 
 ## Attribute Reference
 
 This resource exports the following attributes in addition to the arguments above:
 
-<<<<<<< HEAD
-* `id` - The name used for this bucket (matches `name`).
-* `arn` - The ARN of the lightsail bucket.
-* `availability_zone` - The resource Availability Zone. Follows the format us-east-2a (case-sensitive).
-* `created_at` - The timestamp when the bucket was created.
-* `support_code` - The support code for the resource. Include this code in your email to support when you have questions about a resource in Lightsail. This code enables our support team to look up your Lightsail information more easily.
-* `tags_all` - A map of tags assigned to the resource, including those inherited from the provider `default_tags` configuration block.
-=======
 * `arn` - ARN of the Lightsail bucket.
 * `availability_zone` - Availability Zone. Follows the format us-east-2a (case-sensitive).
 * `created_at` - Date and time when the bucket was created.
 * `id` - Name used for this bucket (matches `name`).
-* `region` - AWS Region name.
 * `support_code` - Support code for the resource. Include this code in your email to support when you have questions about a resource in Lightsail. This code enables our support team to look up your Lightsail information more easily.
 * `tags_all` - Map of tags assigned to the resource, including those inherited from the provider `default_tags` configuration block.
 * `url` - URL of the bucket.
->>>>>>> f7a3b98d
 
 ## Import
 
