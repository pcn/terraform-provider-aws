--- conflicted
+++ resolved
@@ -38,16 +38,8 @@
 
 The following arguments are optional:
 
-<<<<<<< HEAD
+* `is_alias` - (Optional) Whether the entry should be an alias. Default: `false`.
 * `region` - (Optional) Region where this resource will be [managed](https://docs.aws.amazon.com/general/latest/gr/rande.html#regional-endpoints). Defaults to the Region set in the [provider configuration](https://registry.terraform.io/providers/hashicorp/aws/latest/docs#aws-configuration-reference).
-* `domain_name` - (Required) The name of the Lightsail domain in which to create the entry
-* `name` - (Required) Name of the entry record
-* `type` - (Required) Type of record
-* `target` - (Required) Target of the domain entry
-* `is_alias` - (Optional) If the entry should be an alias Defaults to `false`
-=======
-* `is_alias` - (Optional) Whether the entry should be an alias. Default: `false`.
->>>>>>> f7a3b98d
 
 ## Attribute Reference
 
