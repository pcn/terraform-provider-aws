--- conflicted
+++ resolved
@@ -40,14 +40,12 @@
 
 The following arguments are required:
 
-<<<<<<< HEAD
-* `region` - (Optional) Region where this resource will be [managed](https://docs.aws.amazon.com/general/latest/gr/rande.html#regional-endpoints). Defaults to the Region set in the [provider configuration](https://registry.terraform.io/providers/hashicorp/aws/latest/docs#aws-configuration-reference).
-* `lb_name` - (Required) The name of the load balancer to which you want to associate the SSL/TLS certificate.
-* `certificate_name` - (Required) The name of your SSL/TLS certificate.
-=======
 * `certificate_name` - (Required) Name of your SSL/TLS certificate.
 * `lb_name` - (Required) Name of the load balancer to which you want to associate the SSL/TLS certificate.
->>>>>>> f7a3b98d
+
+The following arguments are optional:
+
+* `region` - (Optional) Region where this resource will be [managed](https://docs.aws.amazon.com/general/latest/gr/rande.html#regional-endpoints). Defaults to the Region set in the [provider configuration](https://registry.terraform.io/providers/hashicorp/aws/latest/docs#aws-configuration-reference).
 
 ## Attribute Reference
 
